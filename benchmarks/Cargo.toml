--- conflicted
+++ resolved
@@ -41,11 +41,8 @@
 env_logger = "0.9"
 mimalloc = { version = "0.1", optional = true, default-features = false }
 snmalloc-rs = {version = "0.2", optional = true, features= ["cache-friendly"] }
-<<<<<<< HEAD
 tokomak={path="../tokomak", optional=true}
-=======
 rand = "0.8.4"
->>>>>>> 1c39f5ce
 
 [dev-dependencies]
 ballista-core = { path = "../ballista/rust/core" }
