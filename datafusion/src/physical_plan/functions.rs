// Licensed to the Apache Software Foundation (ASF) under one
// or more contributor license agreements.  See the NOTICE file
// distributed with this work for additional information
// regarding copyright ownership.  The ASF licenses this file
// to you under the Apache License, Version 2.0 (the
// "License"); you may not use this file except in compliance
// with the License.  You may obtain a copy of the License at
//
//   http://www.apache.org/licenses/LICENSE-2.0
//
// Unless required by applicable law or agreed to in writing,
// software distributed under the License is distributed on an
// "AS IS" BASIS, WITHOUT WARRANTIES OR CONDITIONS OF ANY
// KIND, either express or implied.  See the License for the
// specific language governing permissions and limitations
// under the License.

//! Declaration of built-in (scalar) functions.
//! This module contains built-in functions' enumeration and metadata.
//!
//! Generally, a function has:
//! * a signature
//! * a return type, that is a function of the incoming argument's types
//! * the computation, that must accept each valid signature
//!
//! * Signature: see `Signature`
//! * Return type: a function `(arg_types) -> return_type`. E.g. for sqrt, ([f32]) -> f32, ([f64]) -> f64.
//!
//! This module also has a set of coercion rules to improve user experience: if an argument i32 is passed
//! to a function that supports f64, it is coerced to f64.

use super::{
    type_coercion::{coerce, data_types},
    ColumnarValue, PhysicalExpr,
};
use crate::execution::context::ExecutionContextState;
use crate::physical_plan::array_expressions;
use crate::physical_plan::datetime_expressions;
use crate::physical_plan::expressions::{
    cast_column, nullif_func, DEFAULT_DATAFUSION_CAST_OPTIONS, SUPPORTED_NULLIF_TYPES,
};
use crate::physical_plan::math_expressions;
use crate::physical_plan::string_expressions;
use crate::{
    error::{DataFusionError, Result},
    scalar::ScalarValue,
};
use arrow::{
    array::{ArrayRef, NullArray},
    compute::kernels::length::{bit_length, length},
    datatypes::TimeUnit,
    datatypes::{DataType, Field, Int32Type, Int64Type, Schema},
    record_batch::RecordBatch,
};
use fmt::{Debug, Formatter};
use std::convert::From;
use std::{any::Any, fmt, str::FromStr, sync::Arc};

/// A function's type signature, which defines the function's supported argument types.
#[derive(Debug, Clone, PartialEq, Hash)]
pub enum TypeSignature {
    /// arbitrary number of arguments of an common type out of a list of valid types
    // A function such as `concat` is `Variadic(vec![DataType::Utf8, DataType::LargeUtf8])`
    Variadic(Vec<DataType>),
    /// arbitrary number of arguments of an arbitrary but equal type
    // A function such as `array` is `VariadicEqual`
    // The first argument decides the type used for coercion
    VariadicEqual,
    /// fixed number of arguments of an arbitrary but equal type out of a list of valid types
    // A function of one argument of f64 is `Uniform(1, vec![DataType::Float64])`
    // A function of one argument of f64 or f32 is `Uniform(1, vec![DataType::Float32, DataType::Float64])`
    Uniform(usize, Vec<DataType>),
    /// exact number of arguments of an exact type
    Exact(Vec<DataType>),
    /// fixed number of arguments of arbitrary types
    Any(usize),
    /// One of a list of signatures
    OneOf(Vec<TypeSignature>),
}

///The Signature of a function defines its supported input types as well as its volatility.
#[derive(Debug, Clone, PartialEq, Hash)]
pub struct Signature {
    /// type_signature - The types that the function accepts. See [TypeSignature] for more information.
    pub type_signature: TypeSignature,
    /// volatility - The volatility of the function. See [Volatility] for more information.
    pub volatility: Volatility,
}

impl Signature {
    /// new - Creates a new Signature from any type signature and the volatility.
    pub fn new(type_signature: TypeSignature, volatility: Volatility) -> Self {
        Signature {
            type_signature,
            volatility,
        }
    }
    /// variadic - Creates a variadic signature that represents an arbitrary number of arguments all from a type in common_types.
    pub fn variadic(common_types: Vec<DataType>, volatility: Volatility) -> Self {
        Self {
            type_signature: TypeSignature::Variadic(common_types),
            volatility,
        }
    }
    /// variadic_equal - Creates a variadic signature that represents an arbitrary number of arguments of the same type.
    pub fn variadic_equal(volatility: Volatility) -> Self {
        Self {
            type_signature: TypeSignature::VariadicEqual,
            volatility,
        }
    }
    /// uniform - Creates a function with a fixed number of arguments of the same type, which must be from valid_types.
    pub fn uniform(
        arg_count: usize,
        valid_types: Vec<DataType>,
        volatility: Volatility,
    ) -> Self {
        Self {
            type_signature: TypeSignature::Uniform(arg_count, valid_types),
            volatility,
        }
    }
    /// exact - Creates a signture which must match the types in exact_types in order.
    pub fn exact(exact_types: Vec<DataType>, volatility: Volatility) -> Self {
        Signature {
            type_signature: TypeSignature::Exact(exact_types),
            volatility,
        }
    }
    /// any - Creates a signature which can a be made of any type but of a specified number
    pub fn any(arg_count: usize, volatility: Volatility) -> Self {
        Signature {
            type_signature: TypeSignature::Any(arg_count),
            volatility,
        }
    }
    /// one_of Creates a signature which can match any of the [TypeSignature]s which are passed in.
    pub fn one_of(type_signatures: Vec<TypeSignature>, volatility: Volatility) -> Self {
        Signature {
            type_signature: TypeSignature::OneOf(type_signatures),
            volatility,
        }
    }
}

///A function's volatility, which defines the functions eligibility for certain optimizations
#[derive(Debug, PartialEq, Eq, PartialOrd, Ord, Clone, Copy, Hash)]
pub enum Volatility {
    /// Immutable - An immutable function will always return the same output when given the same input. An example of this is [BuiltinScalarFunction::Cos].
    Immutable,
    /// Stable - A stable function may return different values given the same input accross different queries but must return the same value for a given input within a query. An example of this is [BuiltinScalarFunction::Now].
    Stable,
    /// Volatile - A volatile function may change the return value from evaluation to evaluation. Mutiple invocations of a volatile function may return different results when used in the same query. An example of this is [BuiltinScalarFunction::Random].
    Volatile,
}

/// Scalar function
///
/// The Fn param is the wrapped function but be aware that the function will
/// be passed with the slice / vec of columnar values (either scalar or array)
/// with the exception of zero param function, where a singular element vec
/// will be passed. In that case the single element is a null array to indicate
/// the batch's row count (so that the generative zero-argument function can know
/// the result array size).
pub type ScalarFunctionImplementation =
    Arc<dyn Fn(&[ColumnarValue]) -> Result<ColumnarValue> + Send + Sync>;

/// A function's return type
pub type ReturnTypeFunction =
    Arc<dyn Fn(&[DataType]) -> Result<Arc<DataType>> + Send + Sync>;

/// Enum of all built-in scalar functions
<<<<<<< HEAD
#[derive(Debug, Clone, PartialEq, Eq, PartialOrd, Ord, Hash)]
=======
#[derive(Debug, Clone, PartialEq, Eq, Hash)]
>>>>>>> 6f7b2d25
pub enum BuiltinScalarFunction {
    // math functions
    /// abs
    Abs,
    /// acos
    Acos,
    /// asin
    Asin,
    /// atan
    Atan,
    /// ceil
    Ceil,
    /// cos
    Cos,
    /// Digest
    Digest,
    /// exp
    Exp,
    /// floor
    Floor,
    /// ln, Natural logarithm
    Ln,
    /// log, same as log10
    Log,
    /// log10
    Log10,
    /// log2
    Log2,
    /// round
    Round,
    /// signum
    Signum,
    /// sin
    Sin,
    /// sqrt
    Sqrt,
    /// tan
    Tan,
    /// trunc
    Trunc,

    // string functions
    /// construct an array from columns
    Array,
    /// ascii
    Ascii,
    /// bit_length
    BitLength,
    /// btrim
    Btrim,
    /// character_length
    CharacterLength,
    /// chr
    Chr,
    /// concat
    Concat,
    /// concat_ws
    ConcatWithSeparator,
    /// date_part
    DatePart,
    /// date_trunc
    DateTrunc,
    /// initcap
    InitCap,
    /// left
    Left,
    /// lpad
    Lpad,
    /// lower
    Lower,
    /// ltrim
    Ltrim,
    /// md5
    MD5,
    /// nullif
    NullIf,
    /// octet_length
    OctetLength,
    /// random
    Random,
    /// regexp_replace
    RegexpReplace,
    /// repeat
    Repeat,
    /// replace
    Replace,
    /// reverse
    Reverse,
    /// right
    Right,
    /// rpad
    Rpad,
    /// rtrim
    Rtrim,
    /// sha224
    SHA224,
    /// sha256
    SHA256,
    /// sha384
    SHA384,
    /// Sha512
    SHA512,
    /// split_part
    SplitPart,
    /// starts_with
    StartsWith,
    /// strpos
    Strpos,
    /// substr
    Substr,
    /// to_hex
    ToHex,
    /// to_timestamp
    ToTimestamp,
    /// to_timestamp_millis
    ToTimestampMillis,
    /// to_timestamp_micros
    ToTimestampMicros,
    /// to_timestamp_seconds
    ToTimestampSeconds,
    ///now
    Now,
    /// translate
    Translate,
    /// trim
    Trim,
    /// upper
    Upper,
    /// regexp_match
    RegexpMatch,
}

impl BuiltinScalarFunction {
    /// an allowlist of functions to take zero arguments, so that they will get special treatment
    /// while executing.
    fn supports_zero_argument(&self) -> bool {
        matches!(
            self,
            BuiltinScalarFunction::Random | BuiltinScalarFunction::Now
        )
    }
    /// Returns the [Volatility] of the builtin function.
    pub fn volatility(&self) -> Volatility {
        match self {
            //Immutable scalar builtins
            BuiltinScalarFunction::Abs => Volatility::Immutable,
            BuiltinScalarFunction::Acos => Volatility::Immutable,
            BuiltinScalarFunction::Asin => Volatility::Immutable,
            BuiltinScalarFunction::Atan => Volatility::Immutable,
            BuiltinScalarFunction::Ceil => Volatility::Immutable,
            BuiltinScalarFunction::Cos => Volatility::Immutable,
            BuiltinScalarFunction::Exp => Volatility::Immutable,
            BuiltinScalarFunction::Floor => Volatility::Immutable,
            BuiltinScalarFunction::Ln => Volatility::Immutable,
            BuiltinScalarFunction::Log => Volatility::Immutable,
            BuiltinScalarFunction::Log10 => Volatility::Immutable,
            BuiltinScalarFunction::Log2 => Volatility::Immutable,
            BuiltinScalarFunction::Round => Volatility::Immutable,
            BuiltinScalarFunction::Signum => Volatility::Immutable,
            BuiltinScalarFunction::Sin => Volatility::Immutable,
            BuiltinScalarFunction::Sqrt => Volatility::Immutable,
            BuiltinScalarFunction::Tan => Volatility::Immutable,
            BuiltinScalarFunction::Trunc => Volatility::Immutable,
            BuiltinScalarFunction::Array => Volatility::Immutable,
            BuiltinScalarFunction::Ascii => Volatility::Immutable,
            BuiltinScalarFunction::BitLength => Volatility::Immutable,
            BuiltinScalarFunction::Btrim => Volatility::Immutable,
            BuiltinScalarFunction::CharacterLength => Volatility::Immutable,
            BuiltinScalarFunction::Chr => Volatility::Immutable,
            BuiltinScalarFunction::Concat => Volatility::Immutable,
            BuiltinScalarFunction::ConcatWithSeparator => Volatility::Immutable,
            BuiltinScalarFunction::DatePart => Volatility::Immutable,
            BuiltinScalarFunction::DateTrunc => Volatility::Immutable,
            BuiltinScalarFunction::InitCap => Volatility::Immutable,
            BuiltinScalarFunction::Left => Volatility::Immutable,
            BuiltinScalarFunction::Lpad => Volatility::Immutable,
            BuiltinScalarFunction::Lower => Volatility::Immutable,
            BuiltinScalarFunction::Ltrim => Volatility::Immutable,
            BuiltinScalarFunction::MD5 => Volatility::Immutable,
            BuiltinScalarFunction::NullIf => Volatility::Immutable,
            BuiltinScalarFunction::OctetLength => Volatility::Immutable,
            BuiltinScalarFunction::RegexpReplace => Volatility::Immutable,
            BuiltinScalarFunction::Repeat => Volatility::Immutable,
            BuiltinScalarFunction::Replace => Volatility::Immutable,
            BuiltinScalarFunction::Reverse => Volatility::Immutable,
            BuiltinScalarFunction::Right => Volatility::Immutable,
            BuiltinScalarFunction::Rpad => Volatility::Immutable,
            BuiltinScalarFunction::Rtrim => Volatility::Immutable,
            BuiltinScalarFunction::SHA224 => Volatility::Immutable,
            BuiltinScalarFunction::SHA256 => Volatility::Immutable,
            BuiltinScalarFunction::SHA384 => Volatility::Immutable,
            BuiltinScalarFunction::SHA512 => Volatility::Immutable,
            BuiltinScalarFunction::Digest => Volatility::Immutable,
            BuiltinScalarFunction::SplitPart => Volatility::Immutable,
            BuiltinScalarFunction::StartsWith => Volatility::Immutable,
            BuiltinScalarFunction::Strpos => Volatility::Immutable,
            BuiltinScalarFunction::Substr => Volatility::Immutable,
            BuiltinScalarFunction::ToHex => Volatility::Immutable,
            BuiltinScalarFunction::ToTimestamp => Volatility::Immutable,
            BuiltinScalarFunction::ToTimestampMillis => Volatility::Immutable,
            BuiltinScalarFunction::ToTimestampMicros => Volatility::Immutable,
            BuiltinScalarFunction::ToTimestampSeconds => Volatility::Immutable,
            BuiltinScalarFunction::Translate => Volatility::Immutable,
            BuiltinScalarFunction::Trim => Volatility::Immutable,
            BuiltinScalarFunction::Upper => Volatility::Immutable,
            BuiltinScalarFunction::RegexpMatch => Volatility::Immutable,

            //Stable builtin functions
            BuiltinScalarFunction::Now => Volatility::Stable,

            //Volatile builtin functions
            BuiltinScalarFunction::Random => Volatility::Volatile,
        }
    }
}

impl fmt::Display for BuiltinScalarFunction {
    fn fmt(&self, f: &mut fmt::Formatter) -> fmt::Result {
        // lowercase of the debug.
        write!(f, "{}", format!("{:?}", self).to_lowercase())
    }
}

impl FromStr for BuiltinScalarFunction {
    type Err = DataFusionError;
    fn from_str(name: &str) -> Result<BuiltinScalarFunction> {
        Ok(match name {
            // math functions
            "abs" => BuiltinScalarFunction::Abs,
            "acos" => BuiltinScalarFunction::Acos,
            "asin" => BuiltinScalarFunction::Asin,
            "atan" => BuiltinScalarFunction::Atan,
            "ceil" => BuiltinScalarFunction::Ceil,
            "cos" => BuiltinScalarFunction::Cos,
            "exp" => BuiltinScalarFunction::Exp,
            "floor" => BuiltinScalarFunction::Floor,
            "ln" => BuiltinScalarFunction::Ln,
            "log" => BuiltinScalarFunction::Log,
            "log10" => BuiltinScalarFunction::Log10,
            "log2" => BuiltinScalarFunction::Log2,
            "round" => BuiltinScalarFunction::Round,
            "signum" => BuiltinScalarFunction::Signum,
            "sin" => BuiltinScalarFunction::Sin,
            "sqrt" => BuiltinScalarFunction::Sqrt,
            "tan" => BuiltinScalarFunction::Tan,
            "trunc" => BuiltinScalarFunction::Trunc,

            // string functions
            "array" => BuiltinScalarFunction::Array,
            "ascii" => BuiltinScalarFunction::Ascii,
            "bit_length" => BuiltinScalarFunction::BitLength,
            "btrim" => BuiltinScalarFunction::Btrim,
            "char_length" => BuiltinScalarFunction::CharacterLength,
            "character_length" => BuiltinScalarFunction::CharacterLength,
            "concat" => BuiltinScalarFunction::Concat,
            "concat_ws" => BuiltinScalarFunction::ConcatWithSeparator,
            "chr" => BuiltinScalarFunction::Chr,
            "date_part" | "datepart" => BuiltinScalarFunction::DatePart,
            "date_trunc" | "datetrunc" => BuiltinScalarFunction::DateTrunc,
            "initcap" => BuiltinScalarFunction::InitCap,
            "left" => BuiltinScalarFunction::Left,
            "length" => BuiltinScalarFunction::CharacterLength,
            "lower" => BuiltinScalarFunction::Lower,
            "lpad" => BuiltinScalarFunction::Lpad,
            "ltrim" => BuiltinScalarFunction::Ltrim,
            "md5" => BuiltinScalarFunction::MD5,
            "nullif" => BuiltinScalarFunction::NullIf,
            "octet_length" => BuiltinScalarFunction::OctetLength,
            "random" => BuiltinScalarFunction::Random,
            "regexp_replace" => BuiltinScalarFunction::RegexpReplace,
            "repeat" => BuiltinScalarFunction::Repeat,
            "replace" => BuiltinScalarFunction::Replace,
            "reverse" => BuiltinScalarFunction::Reverse,
            "right" => BuiltinScalarFunction::Right,
            "rpad" => BuiltinScalarFunction::Rpad,
            "rtrim" => BuiltinScalarFunction::Rtrim,
            "sha224" => BuiltinScalarFunction::SHA224,
            "sha256" => BuiltinScalarFunction::SHA256,
            "sha384" => BuiltinScalarFunction::SHA384,
            "sha512" => BuiltinScalarFunction::SHA512,
            "digest" => BuiltinScalarFunction::Digest,
            "split_part" => BuiltinScalarFunction::SplitPart,
            "starts_with" => BuiltinScalarFunction::StartsWith,
            "strpos" => BuiltinScalarFunction::Strpos,
            "substr" => BuiltinScalarFunction::Substr,
            "to_hex" => BuiltinScalarFunction::ToHex,
            "to_timestamp" => BuiltinScalarFunction::ToTimestamp,
            "to_timestamp_millis" => BuiltinScalarFunction::ToTimestampMillis,
            "to_timestamp_micros" => BuiltinScalarFunction::ToTimestampMicros,
            "to_timestamp_seconds" => BuiltinScalarFunction::ToTimestampSeconds,
            "now" => BuiltinScalarFunction::Now,
            "translate" => BuiltinScalarFunction::Translate,
            "trim" => BuiltinScalarFunction::Trim,
            "upper" => BuiltinScalarFunction::Upper,
            "regexp_match" => BuiltinScalarFunction::RegexpMatch,
            _ => {
                return Err(DataFusionError::Plan(format!(
                    "There is no built-in function named {}",
                    name
                )))
            }
        })
    }
}

macro_rules! make_utf8_to_return_type {
    ($FUNC:ident, $largeUtf8Type:expr, $utf8Type:expr) => {
        fn $FUNC(arg_type: &DataType, name: &str) -> Result<DataType> {
            Ok(match arg_type {
                DataType::LargeUtf8 => $largeUtf8Type,
                DataType::Utf8 => $utf8Type,
                _ => {
                    // this error is internal as `data_types` should have captured this.
                    return Err(DataFusionError::Internal(format!(
                        "The {:?} function can only accept strings.",
                        name
                    )));
                }
            })
        }
    };
}

make_utf8_to_return_type!(utf8_to_str_type, DataType::LargeUtf8, DataType::Utf8);
make_utf8_to_return_type!(utf8_to_int_type, DataType::Int64, DataType::Int32);
make_utf8_to_return_type!(utf8_to_binary_type, DataType::Binary, DataType::Binary);

/// Returns the datatype of the scalar function
pub fn return_type(
    fun: &BuiltinScalarFunction,
    input_expr_types: &[DataType],
) -> Result<DataType> {
    // Note that this function *must* return the same type that the respective physical expression returns
    // or the execution panics.

    if input_expr_types.is_empty() && !fun.supports_zero_argument() {
        return Err(DataFusionError::Internal(format!(
            "Builtin scalar function {} does not support empty arguments",
            fun
        )));
    }

    // verify that this is a valid set of data types for this function
    data_types(input_expr_types, &signature(fun))?;

    // the return type of the built in function.
    // Some built-in functions' return type depends on the incoming type.
    match fun {
        BuiltinScalarFunction::Array => Ok(DataType::FixedSizeList(
            Box::new(Field::new("item", input_expr_types[0].clone(), true)),
            input_expr_types.len() as i32,
        )),
        BuiltinScalarFunction::Ascii => Ok(DataType::Int32),
        BuiltinScalarFunction::BitLength => {
            utf8_to_int_type(&input_expr_types[0], "bit_length")
        }
        BuiltinScalarFunction::Btrim => utf8_to_str_type(&input_expr_types[0], "btrim"),
        BuiltinScalarFunction::CharacterLength => {
            utf8_to_int_type(&input_expr_types[0], "character_length")
        }
        BuiltinScalarFunction::Chr => Ok(DataType::Utf8),
        BuiltinScalarFunction::Concat => Ok(DataType::Utf8),
        BuiltinScalarFunction::ConcatWithSeparator => Ok(DataType::Utf8),
        BuiltinScalarFunction::DatePart => Ok(DataType::Int32),
        BuiltinScalarFunction::DateTrunc => {
            Ok(DataType::Timestamp(TimeUnit::Nanosecond, None))
        }
        BuiltinScalarFunction::InitCap => {
            utf8_to_str_type(&input_expr_types[0], "initcap")
        }
        BuiltinScalarFunction::Left => utf8_to_str_type(&input_expr_types[0], "left"),
        BuiltinScalarFunction::Lower => utf8_to_str_type(&input_expr_types[0], "lower"),
        BuiltinScalarFunction::Lpad => utf8_to_str_type(&input_expr_types[0], "lpad"),
        BuiltinScalarFunction::Ltrim => utf8_to_str_type(&input_expr_types[0], "ltrim"),
        BuiltinScalarFunction::MD5 => utf8_to_str_type(&input_expr_types[0], "md5"),
        BuiltinScalarFunction::NullIf => {
            // NULLIF has two args and they might get coerced, get a preview of this
            let coerced_types = data_types(input_expr_types, &signature(fun));
            coerced_types.map(|typs| typs[0].clone())
        }
        BuiltinScalarFunction::OctetLength => {
            utf8_to_int_type(&input_expr_types[0], "octet_length")
        }
        BuiltinScalarFunction::Random => Ok(DataType::Float64),
        BuiltinScalarFunction::RegexpReplace => {
            utf8_to_str_type(&input_expr_types[0], "regex_replace")
        }
        BuiltinScalarFunction::Repeat => utf8_to_str_type(&input_expr_types[0], "repeat"),
        BuiltinScalarFunction::Replace => {
            utf8_to_str_type(&input_expr_types[0], "replace")
        }
        BuiltinScalarFunction::Reverse => {
            utf8_to_str_type(&input_expr_types[0], "reverse")
        }
        BuiltinScalarFunction::Right => utf8_to_str_type(&input_expr_types[0], "right"),
        BuiltinScalarFunction::Rpad => utf8_to_str_type(&input_expr_types[0], "rpad"),
        BuiltinScalarFunction::Rtrim => utf8_to_str_type(&input_expr_types[0], "rtrimp"),
        BuiltinScalarFunction::SHA224 => {
            utf8_to_binary_type(&input_expr_types[0], "sha224")
        }
        BuiltinScalarFunction::SHA256 => {
            utf8_to_binary_type(&input_expr_types[0], "sha256")
        }
        BuiltinScalarFunction::SHA384 => {
            utf8_to_binary_type(&input_expr_types[0], "sha384")
        }
        BuiltinScalarFunction::SHA512 => {
            utf8_to_binary_type(&input_expr_types[0], "sha512")
        }
        BuiltinScalarFunction::Digest => {
            utf8_to_binary_type(&input_expr_types[0], "digest")
        }
        BuiltinScalarFunction::SplitPart => {
            utf8_to_str_type(&input_expr_types[0], "split_part")
        }
        BuiltinScalarFunction::StartsWith => Ok(DataType::Boolean),
        BuiltinScalarFunction::Strpos => utf8_to_int_type(&input_expr_types[0], "strpos"),
        BuiltinScalarFunction::Substr => utf8_to_str_type(&input_expr_types[0], "substr"),
        BuiltinScalarFunction::ToHex => Ok(match input_expr_types[0] {
            DataType::Int8 | DataType::Int16 | DataType::Int32 | DataType::Int64 => {
                DataType::Utf8
            }
            _ => {
                // this error is internal as `data_types` should have captured this.
                return Err(DataFusionError::Internal(
                    "The to_hex function can only accept integers.".to_string(),
                ));
            }
        }),
        BuiltinScalarFunction::ToTimestamp => {
            Ok(DataType::Timestamp(TimeUnit::Nanosecond, None))
        }
        BuiltinScalarFunction::ToTimestampMillis => {
            Ok(DataType::Timestamp(TimeUnit::Millisecond, None))
        }
        BuiltinScalarFunction::ToTimestampMicros => {
            Ok(DataType::Timestamp(TimeUnit::Microsecond, None))
        }
        BuiltinScalarFunction::ToTimestampSeconds => {
            Ok(DataType::Timestamp(TimeUnit::Second, None))
        }
        BuiltinScalarFunction::Now => Ok(DataType::Timestamp(
            TimeUnit::Nanosecond,
            Some("UTC".to_owned()),
        )),
        BuiltinScalarFunction::Translate => {
            utf8_to_str_type(&input_expr_types[0], "translate")
        }
        BuiltinScalarFunction::Trim => utf8_to_str_type(&input_expr_types[0], "trim"),
        BuiltinScalarFunction::Upper => utf8_to_str_type(&input_expr_types[0], "upper"),
        BuiltinScalarFunction::RegexpMatch => Ok(match input_expr_types[0] {
            DataType::LargeUtf8 => {
                DataType::List(Box::new(Field::new("item", DataType::LargeUtf8, true)))
            }
            DataType::Utf8 => {
                DataType::List(Box::new(Field::new("item", DataType::Utf8, true)))
            }
            _ => {
                // this error is internal as `data_types` should have captured this.
                return Err(DataFusionError::Internal(
                    "The regexp_extract function can only accept strings.".to_string(),
                ));
            }
        }),

        BuiltinScalarFunction::Abs
        | BuiltinScalarFunction::Acos
        | BuiltinScalarFunction::Asin
        | BuiltinScalarFunction::Atan
        | BuiltinScalarFunction::Ceil
        | BuiltinScalarFunction::Cos
        | BuiltinScalarFunction::Exp
        | BuiltinScalarFunction::Floor
        | BuiltinScalarFunction::Log
        | BuiltinScalarFunction::Ln
        | BuiltinScalarFunction::Log10
        | BuiltinScalarFunction::Log2
        | BuiltinScalarFunction::Round
        | BuiltinScalarFunction::Signum
        | BuiltinScalarFunction::Sin
        | BuiltinScalarFunction::Sqrt
        | BuiltinScalarFunction::Tan
        | BuiltinScalarFunction::Trunc => match input_expr_types[0] {
            DataType::Float32 => Ok(DataType::Float32),
            _ => Ok(DataType::Float64),
        },
    }
}

#[cfg(feature = "crypto_expressions")]
macro_rules! invoke_if_crypto_expressions_feature_flag {
    ($FUNC:ident, $NAME:expr) => {{
        use crate::physical_plan::crypto_expressions;
        crypto_expressions::$FUNC
    }};
}

#[cfg(not(feature = "crypto_expressions"))]
macro_rules! invoke_if_crypto_expressions_feature_flag {
    ($FUNC:ident, $NAME:expr) => {
        |_: &[ColumnarValue]| -> Result<ColumnarValue> {
            Err(DataFusionError::Internal(format!(
                "function {} requires compilation with feature flag: crypto_expressions.",
                $NAME
            )))
        }
    };
}

#[cfg(feature = "regex_expressions")]
macro_rules! invoke_if_regex_expressions_feature_flag {
    ($FUNC:ident, $T:tt, $NAME:expr) => {{
        use crate::physical_plan::regex_expressions;
        regex_expressions::$FUNC::<$T>
    }};
}

#[cfg(not(feature = "regex_expressions"))]
macro_rules! invoke_if_regex_expressions_feature_flag {
    ($FUNC:ident, $T:tt, $NAME:expr) => {
        |_: &[ArrayRef]| -> Result<ArrayRef> {
            Err(DataFusionError::Internal(format!(
                "function {} requires compilation with feature flag: regex_expressions.",
                $NAME
            )))
        }
    };
}

#[cfg(feature = "unicode_expressions")]
macro_rules! invoke_if_unicode_expressions_feature_flag {
    ($FUNC:ident, $T:tt, $NAME:expr) => {{
        use crate::physical_plan::unicode_expressions;
        unicode_expressions::$FUNC::<$T>
    }};
}

#[cfg(not(feature = "unicode_expressions"))]
macro_rules! invoke_if_unicode_expressions_feature_flag {
    ($FUNC:ident, $T:tt, $NAME:expr) => {
        |_: &[ArrayRef]| -> Result<ArrayRef> {
            Err(DataFusionError::Internal(format!(
                "function {} requires compilation with feature flag: unicode_expressions.",
                $NAME
            )))
        }
    };
}

/// Create a physical scalar function.
pub fn create_physical_fun(
    fun: &BuiltinScalarFunction,
    ctx_state: &ExecutionContextState,
) -> Result<ScalarFunctionImplementation> {
    Ok(match fun {
        // math functions
        BuiltinScalarFunction::Abs => Arc::new(math_expressions::abs),
        BuiltinScalarFunction::Acos => Arc::new(math_expressions::acos),
        BuiltinScalarFunction::Asin => Arc::new(math_expressions::asin),
        BuiltinScalarFunction::Atan => Arc::new(math_expressions::atan),
        BuiltinScalarFunction::Ceil => Arc::new(math_expressions::ceil),
        BuiltinScalarFunction::Cos => Arc::new(math_expressions::cos),
        BuiltinScalarFunction::Exp => Arc::new(math_expressions::exp),
        BuiltinScalarFunction::Floor => Arc::new(math_expressions::floor),
        BuiltinScalarFunction::Log => Arc::new(math_expressions::log10),
        BuiltinScalarFunction::Ln => Arc::new(math_expressions::ln),
        BuiltinScalarFunction::Log10 => Arc::new(math_expressions::log10),
        BuiltinScalarFunction::Log2 => Arc::new(math_expressions::log2),
        BuiltinScalarFunction::Random => Arc::new(math_expressions::random),
        BuiltinScalarFunction::Round => Arc::new(math_expressions::round),
        BuiltinScalarFunction::Signum => Arc::new(math_expressions::signum),
        BuiltinScalarFunction::Sin => Arc::new(math_expressions::sin),
        BuiltinScalarFunction::Sqrt => Arc::new(math_expressions::sqrt),
        BuiltinScalarFunction::Tan => Arc::new(math_expressions::tan),
        BuiltinScalarFunction::Trunc => Arc::new(math_expressions::trunc),
        // string functions
        BuiltinScalarFunction::Array => Arc::new(array_expressions::array),
        BuiltinScalarFunction::Ascii => Arc::new(|args| match args[0].data_type() {
            DataType::Utf8 => {
                make_scalar_function(string_expressions::ascii::<i32>)(args)
            }
            DataType::LargeUtf8 => {
                make_scalar_function(string_expressions::ascii::<i64>)(args)
            }
            other => Err(DataFusionError::Internal(format!(
                "Unsupported data type {:?} for function ascii",
                other,
            ))),
        }),
        BuiltinScalarFunction::BitLength => Arc::new(|args| match &args[0] {
            ColumnarValue::Array(v) => Ok(ColumnarValue::Array(bit_length(v.as_ref())?)),
            ColumnarValue::Scalar(v) => match v {
                ScalarValue::Utf8(v) => Ok(ColumnarValue::Scalar(ScalarValue::Int32(
                    v.as_ref().map(|x| (x.len() * 8) as i32),
                ))),
                ScalarValue::LargeUtf8(v) => Ok(ColumnarValue::Scalar(
                    ScalarValue::Int64(v.as_ref().map(|x| (x.len() * 8) as i64)),
                )),
                _ => unreachable!(),
            },
        }),
        BuiltinScalarFunction::Btrim => Arc::new(|args| match args[0].data_type() {
            DataType::Utf8 => {
                make_scalar_function(string_expressions::btrim::<i32>)(args)
            }
            DataType::LargeUtf8 => {
                make_scalar_function(string_expressions::btrim::<i64>)(args)
            }
            other => Err(DataFusionError::Internal(format!(
                "Unsupported data type {:?} for function btrim",
                other,
            ))),
        }),
        BuiltinScalarFunction::CharacterLength => {
            Arc::new(|args| match args[0].data_type() {
                DataType::Utf8 => {
                    let func = invoke_if_unicode_expressions_feature_flag!(
                        character_length,
                        Int32Type,
                        "character_length"
                    );
                    make_scalar_function(func)(args)
                }
                DataType::LargeUtf8 => {
                    let func = invoke_if_unicode_expressions_feature_flag!(
                        character_length,
                        Int64Type,
                        "character_length"
                    );
                    make_scalar_function(func)(args)
                }
                other => Err(DataFusionError::Internal(format!(
                    "Unsupported data type {:?} for function character_length",
                    other,
                ))),
            })
        }
        BuiltinScalarFunction::Chr => {
            Arc::new(|args| make_scalar_function(string_expressions::chr)(args))
        }
        BuiltinScalarFunction::Concat => Arc::new(string_expressions::concat),
        BuiltinScalarFunction::ConcatWithSeparator => {
            Arc::new(|args| make_scalar_function(string_expressions::concat_ws)(args))
        }
        BuiltinScalarFunction::DatePart => Arc::new(datetime_expressions::date_part),
        BuiltinScalarFunction::DateTrunc => Arc::new(datetime_expressions::date_trunc),
        BuiltinScalarFunction::Now => {
            // bind value for now at plan time
            Arc::new(datetime_expressions::make_now(
                ctx_state.execution_props.query_execution_start_time,
            ))
        }
        BuiltinScalarFunction::InitCap => Arc::new(|args| match args[0].data_type() {
            DataType::Utf8 => {
                make_scalar_function(string_expressions::initcap::<i32>)(args)
            }
            DataType::LargeUtf8 => {
                make_scalar_function(string_expressions::initcap::<i64>)(args)
            }
            other => Err(DataFusionError::Internal(format!(
                "Unsupported data type {:?} for function initcap",
                other,
            ))),
        }),
        BuiltinScalarFunction::Left => Arc::new(|args| match args[0].data_type() {
            DataType::Utf8 => {
                let func = invoke_if_unicode_expressions_feature_flag!(left, i32, "left");
                make_scalar_function(func)(args)
            }
            DataType::LargeUtf8 => {
                let func = invoke_if_unicode_expressions_feature_flag!(left, i64, "left");
                make_scalar_function(func)(args)
            }
            other => Err(DataFusionError::Internal(format!(
                "Unsupported data type {:?} for function left",
                other,
            ))),
        }),
        BuiltinScalarFunction::Lower => Arc::new(string_expressions::lower),
        BuiltinScalarFunction::Lpad => Arc::new(|args| match args[0].data_type() {
            DataType::Utf8 => {
                let func = invoke_if_unicode_expressions_feature_flag!(lpad, i32, "lpad");
                make_scalar_function(func)(args)
            }
            DataType::LargeUtf8 => {
                let func = invoke_if_unicode_expressions_feature_flag!(lpad, i64, "lpad");
                make_scalar_function(func)(args)
            }
            other => Err(DataFusionError::Internal(format!(
                "Unsupported data type {:?} for function lpad",
                other,
            ))),
        }),
        BuiltinScalarFunction::Ltrim => Arc::new(|args| match args[0].data_type() {
            DataType::Utf8 => {
                make_scalar_function(string_expressions::ltrim::<i32>)(args)
            }
            DataType::LargeUtf8 => {
                make_scalar_function(string_expressions::ltrim::<i64>)(args)
            }
            other => Err(DataFusionError::Internal(format!(
                "Unsupported data type {:?} for function ltrim",
                other,
            ))),
        }),
        BuiltinScalarFunction::MD5 => {
            Arc::new(invoke_if_crypto_expressions_feature_flag!(md5, "md5"))
        }
        BuiltinScalarFunction::Digest => {
            Arc::new(invoke_if_crypto_expressions_feature_flag!(digest, "digest"))
        }
        BuiltinScalarFunction::NullIf => Arc::new(nullif_func),
        BuiltinScalarFunction::OctetLength => Arc::new(|args| match &args[0] {
            ColumnarValue::Array(v) => Ok(ColumnarValue::Array(length(v.as_ref())?)),
            ColumnarValue::Scalar(v) => match v {
                ScalarValue::Utf8(v) => Ok(ColumnarValue::Scalar(ScalarValue::Int32(
                    v.as_ref().map(|x| x.len() as i32),
                ))),
                ScalarValue::LargeUtf8(v) => Ok(ColumnarValue::Scalar(
                    ScalarValue::Int64(v.as_ref().map(|x| x.len() as i64)),
                )),
                _ => unreachable!(),
            },
        }),
        BuiltinScalarFunction::RegexpMatch => {
            Arc::new(|args| match args[0].data_type() {
                DataType::Utf8 => {
                    let func = invoke_if_regex_expressions_feature_flag!(
                        regexp_match,
                        i32,
                        "regexp_match"
                    );
                    make_scalar_function(func)(args)
                }
                DataType::LargeUtf8 => {
                    let func = invoke_if_regex_expressions_feature_flag!(
                        regexp_match,
                        i64,
                        "regexp_match"
                    );
                    make_scalar_function(func)(args)
                }
                other => Err(DataFusionError::Internal(format!(
                    "Unsupported data type {:?} for function regexp_match",
                    other
                ))),
            })
        }
        BuiltinScalarFunction::RegexpReplace => {
            Arc::new(|args| match args[0].data_type() {
                DataType::Utf8 => {
                    let func = invoke_if_regex_expressions_feature_flag!(
                        regexp_replace,
                        i32,
                        "regexp_replace"
                    );
                    make_scalar_function(func)(args)
                }
                DataType::LargeUtf8 => {
                    let func = invoke_if_regex_expressions_feature_flag!(
                        regexp_replace,
                        i64,
                        "regexp_replace"
                    );
                    make_scalar_function(func)(args)
                }
                other => Err(DataFusionError::Internal(format!(
                    "Unsupported data type {:?} for function regexp_replace",
                    other,
                ))),
            })
        }
        BuiltinScalarFunction::Repeat => Arc::new(|args| match args[0].data_type() {
            DataType::Utf8 => {
                make_scalar_function(string_expressions::repeat::<i32>)(args)
            }
            DataType::LargeUtf8 => {
                make_scalar_function(string_expressions::repeat::<i64>)(args)
            }
            other => Err(DataFusionError::Internal(format!(
                "Unsupported data type {:?} for function repeat",
                other,
            ))),
        }),
        BuiltinScalarFunction::Replace => Arc::new(|args| match args[0].data_type() {
            DataType::Utf8 => {
                make_scalar_function(string_expressions::replace::<i32>)(args)
            }
            DataType::LargeUtf8 => {
                make_scalar_function(string_expressions::replace::<i64>)(args)
            }
            other => Err(DataFusionError::Internal(format!(
                "Unsupported data type {:?} for function replace",
                other,
            ))),
        }),
        BuiltinScalarFunction::Reverse => Arc::new(|args| match args[0].data_type() {
            DataType::Utf8 => {
                let func =
                    invoke_if_unicode_expressions_feature_flag!(reverse, i32, "reverse");
                make_scalar_function(func)(args)
            }
            DataType::LargeUtf8 => {
                let func =
                    invoke_if_unicode_expressions_feature_flag!(reverse, i64, "reverse");
                make_scalar_function(func)(args)
            }
            other => Err(DataFusionError::Internal(format!(
                "Unsupported data type {:?} for function reverse",
                other,
            ))),
        }),
        BuiltinScalarFunction::Right => Arc::new(|args| match args[0].data_type() {
            DataType::Utf8 => {
                let func =
                    invoke_if_unicode_expressions_feature_flag!(right, i32, "right");
                make_scalar_function(func)(args)
            }
            DataType::LargeUtf8 => {
                let func =
                    invoke_if_unicode_expressions_feature_flag!(right, i64, "right");
                make_scalar_function(func)(args)
            }
            other => Err(DataFusionError::Internal(format!(
                "Unsupported data type {:?} for function right",
                other,
            ))),
        }),
        BuiltinScalarFunction::Rpad => Arc::new(|args| match args[0].data_type() {
            DataType::Utf8 => {
                let func = invoke_if_unicode_expressions_feature_flag!(rpad, i32, "rpad");
                make_scalar_function(func)(args)
            }
            DataType::LargeUtf8 => {
                let func = invoke_if_unicode_expressions_feature_flag!(rpad, i64, "rpad");
                make_scalar_function(func)(args)
            }
            other => Err(DataFusionError::Internal(format!(
                "Unsupported data type {:?} for function rpad",
                other,
            ))),
        }),
        BuiltinScalarFunction::Rtrim => Arc::new(|args| match args[0].data_type() {
            DataType::Utf8 => {
                make_scalar_function(string_expressions::rtrim::<i32>)(args)
            }
            DataType::LargeUtf8 => {
                make_scalar_function(string_expressions::rtrim::<i64>)(args)
            }
            other => Err(DataFusionError::Internal(format!(
                "Unsupported data type {:?} for function rtrim",
                other,
            ))),
        }),
        BuiltinScalarFunction::SHA224 => {
            Arc::new(invoke_if_crypto_expressions_feature_flag!(sha224, "sha224"))
        }
        BuiltinScalarFunction::SHA256 => {
            Arc::new(invoke_if_crypto_expressions_feature_flag!(sha256, "sha256"))
        }
        BuiltinScalarFunction::SHA384 => {
            Arc::new(invoke_if_crypto_expressions_feature_flag!(sha384, "sha384"))
        }
        BuiltinScalarFunction::SHA512 => {
            Arc::new(invoke_if_crypto_expressions_feature_flag!(sha512, "sha512"))
        }
        BuiltinScalarFunction::SplitPart => Arc::new(|args| match args[0].data_type() {
            DataType::Utf8 => {
                make_scalar_function(string_expressions::split_part::<i32>)(args)
            }
            DataType::LargeUtf8 => {
                make_scalar_function(string_expressions::split_part::<i64>)(args)
            }
            other => Err(DataFusionError::Internal(format!(
                "Unsupported data type {:?} for function split_part",
                other,
            ))),
        }),
        BuiltinScalarFunction::StartsWith => Arc::new(|args| match args[0].data_type() {
            DataType::Utf8 => {
                make_scalar_function(string_expressions::starts_with::<i32>)(args)
            }
            DataType::LargeUtf8 => {
                make_scalar_function(string_expressions::starts_with::<i64>)(args)
            }
            other => Err(DataFusionError::Internal(format!(
                "Unsupported data type {:?} for function starts_with",
                other,
            ))),
        }),
        BuiltinScalarFunction::Strpos => Arc::new(|args| match args[0].data_type() {
            DataType::Utf8 => {
                let func = invoke_if_unicode_expressions_feature_flag!(
                    strpos, Int32Type, "strpos"
                );
                make_scalar_function(func)(args)
            }
            DataType::LargeUtf8 => {
                let func = invoke_if_unicode_expressions_feature_flag!(
                    strpos, Int64Type, "strpos"
                );
                make_scalar_function(func)(args)
            }
            other => Err(DataFusionError::Internal(format!(
                "Unsupported data type {:?} for function strpos",
                other,
            ))),
        }),
        BuiltinScalarFunction::Substr => Arc::new(|args| match args[0].data_type() {
            DataType::Utf8 => {
                let func =
                    invoke_if_unicode_expressions_feature_flag!(substr, i32, "substr");
                make_scalar_function(func)(args)
            }
            DataType::LargeUtf8 => {
                let func =
                    invoke_if_unicode_expressions_feature_flag!(substr, i64, "substr");
                make_scalar_function(func)(args)
            }
            other => Err(DataFusionError::Internal(format!(
                "Unsupported data type {:?} for function substr",
                other,
            ))),
        }),
        BuiltinScalarFunction::ToHex => Arc::new(|args| match args[0].data_type() {
            DataType::Int32 => {
                make_scalar_function(string_expressions::to_hex::<Int32Type>)(args)
            }
            DataType::Int64 => {
                make_scalar_function(string_expressions::to_hex::<Int64Type>)(args)
            }
            other => Err(DataFusionError::Internal(format!(
                "Unsupported data type {:?} for function to_hex",
                other,
            ))),
        }),
        BuiltinScalarFunction::Translate => Arc::new(|args| match args[0].data_type() {
            DataType::Utf8 => {
                let func = invoke_if_unicode_expressions_feature_flag!(
                    translate,
                    i32,
                    "translate"
                );
                make_scalar_function(func)(args)
            }
            DataType::LargeUtf8 => {
                let func = invoke_if_unicode_expressions_feature_flag!(
                    translate,
                    i64,
                    "translate"
                );
                make_scalar_function(func)(args)
            }
            other => Err(DataFusionError::Internal(format!(
                "Unsupported data type {:?} for function translate",
                other,
            ))),
        }),
        BuiltinScalarFunction::Trim => Arc::new(|args| match args[0].data_type() {
            DataType::Utf8 => {
                make_scalar_function(string_expressions::btrim::<i32>)(args)
            }
            DataType::LargeUtf8 => {
                make_scalar_function(string_expressions::btrim::<i64>)(args)
            }
            other => Err(DataFusionError::Internal(format!(
                "Unsupported data type {:?} for function trim",
                other,
            ))),
        }),
        BuiltinScalarFunction::Upper => Arc::new(string_expressions::upper),
        _ => {
            return Err(DataFusionError::Internal(format!(
                "create_physical_fun: Unsupported scalar function {:?}",
                fun
            )))
        }
    })
}

/// Create a physical (function) expression.
/// This function errors when `args`' can't be coerced to a valid argument type of the function.
pub fn create_physical_expr(
    fun: &BuiltinScalarFunction,
    input_phy_exprs: &[Arc<dyn PhysicalExpr>],
    input_schema: &Schema,
    ctx_state: &ExecutionContextState,
) -> Result<Arc<dyn PhysicalExpr>> {
    let coerced_phy_exprs = coerce(input_phy_exprs, input_schema, &signature(fun))?;

    let coerced_expr_types = coerced_phy_exprs
        .iter()
        .map(|e| e.data_type(input_schema))
        .collect::<Result<Vec<_>>>()?;

    let data_type = return_type(fun, &coerced_expr_types)?;

    let fun_expr: ScalarFunctionImplementation = match fun {
        // These functions need args and input schema to pick an implementation
        // Unlike the string functions, which actually figure out the function to use with each array,
        // here we return either a cast fn or string timestamp translation based on the expression data type
        // so we don't have to pay a per-array/batch cost.
        BuiltinScalarFunction::ToTimestamp => {
            Arc::new(match coerced_phy_exprs[0].data_type(input_schema) {
                Ok(DataType::Int64) | Ok(DataType::Timestamp(_, None)) => {
                    |col_values: &[ColumnarValue]| {
                        cast_column(
                            &col_values[0],
                            &DataType::Timestamp(TimeUnit::Nanosecond, None),
                            &DEFAULT_DATAFUSION_CAST_OPTIONS,
                        )
                    }
                }
                Ok(DataType::Utf8) => datetime_expressions::to_timestamp,
                other => {
                    return Err(DataFusionError::Internal(format!(
                        "Unsupported data type {:?} for function to_timestamp",
                        other,
                    )))
                }
            })
        }
        BuiltinScalarFunction::ToTimestampMillis => {
            Arc::new(match coerced_phy_exprs[0].data_type(input_schema) {
                Ok(DataType::Int64) | Ok(DataType::Timestamp(_, None)) => {
                    |col_values: &[ColumnarValue]| {
                        cast_column(
                            &col_values[0],
                            &DataType::Timestamp(TimeUnit::Millisecond, None),
                            &DEFAULT_DATAFUSION_CAST_OPTIONS,
                        )
                    }
                }
                Ok(DataType::Utf8) => datetime_expressions::to_timestamp_millis,
                other => {
                    return Err(DataFusionError::Internal(format!(
                        "Unsupported data type {:?} for function to_timestamp_millis",
                        other,
                    )))
                }
            })
        }
        BuiltinScalarFunction::ToTimestampMicros => {
            Arc::new(match coerced_phy_exprs[0].data_type(input_schema) {
                Ok(DataType::Int64) | Ok(DataType::Timestamp(_, None)) => {
                    |col_values: &[ColumnarValue]| {
                        cast_column(
                            &col_values[0],
                            &DataType::Timestamp(TimeUnit::Microsecond, None),
                            &DEFAULT_DATAFUSION_CAST_OPTIONS,
                        )
                    }
                }
                Ok(DataType::Utf8) => datetime_expressions::to_timestamp_micros,
                other => {
                    return Err(DataFusionError::Internal(format!(
                        "Unsupported data type {:?} for function to_timestamp_micros",
                        other,
                    )))
                }
            })
        }
        BuiltinScalarFunction::ToTimestampSeconds => Arc::new({
            match coerced_phy_exprs[0].data_type(input_schema) {
                Ok(DataType::Int64) | Ok(DataType::Timestamp(_, None)) => {
                    |col_values: &[ColumnarValue]| {
                        cast_column(
                            &col_values[0],
                            &DataType::Timestamp(TimeUnit::Second, None),
                            &DEFAULT_DATAFUSION_CAST_OPTIONS,
                        )
                    }
                }
                Ok(DataType::Utf8) => datetime_expressions::to_timestamp_seconds,
                other => {
                    return Err(DataFusionError::Internal(format!(
                        "Unsupported data type {:?} for function to_timestamp_seconds",
                        other,
                    )))
                }
            }
        }),
        // These don't need args and input schema
        _ => create_physical_fun(fun, ctx_state)?,
    };

    Ok(Arc::new(ScalarFunctionExpr::new(
        &format!("{}", fun),
        fun_expr,
        coerced_phy_exprs,
        &data_type,
    )))
}

/// the signatures supported by the function `fun`.
fn signature(fun: &BuiltinScalarFunction) -> Signature {
    // note: the physical expression must accept the type returned by this function or the execution panics.

    // for now, the list is small, as we do not have many built-in functions.
    match fun {
        BuiltinScalarFunction::Array => Signature::variadic(
            array_expressions::SUPPORTED_ARRAY_TYPES.to_vec(),
            fun.volatility(),
        ),
        BuiltinScalarFunction::Concat | BuiltinScalarFunction::ConcatWithSeparator => {
            Signature::variadic(vec![DataType::Utf8], fun.volatility())
        }
        BuiltinScalarFunction::Ascii
        | BuiltinScalarFunction::BitLength
        | BuiltinScalarFunction::CharacterLength
        | BuiltinScalarFunction::InitCap
        | BuiltinScalarFunction::Lower
        | BuiltinScalarFunction::MD5
        | BuiltinScalarFunction::OctetLength
        | BuiltinScalarFunction::Reverse
        | BuiltinScalarFunction::SHA224
        | BuiltinScalarFunction::SHA256
        | BuiltinScalarFunction::SHA384
        | BuiltinScalarFunction::SHA512
        | BuiltinScalarFunction::Trim
        | BuiltinScalarFunction::Upper => Signature::uniform(
            1,
            vec![DataType::Utf8, DataType::LargeUtf8],
            fun.volatility(),
        ),
        BuiltinScalarFunction::Btrim
        | BuiltinScalarFunction::Ltrim
        | BuiltinScalarFunction::Rtrim => Signature::one_of(
            vec![
                TypeSignature::Exact(vec![DataType::Utf8]),
                TypeSignature::Exact(vec![DataType::Utf8, DataType::Utf8]),
            ],
            fun.volatility(),
        ),
        BuiltinScalarFunction::Chr | BuiltinScalarFunction::ToHex => {
            Signature::uniform(1, vec![DataType::Int64], fun.volatility())
        }
        BuiltinScalarFunction::Lpad | BuiltinScalarFunction::Rpad => Signature::one_of(
            vec![
                TypeSignature::Exact(vec![DataType::Utf8, DataType::Int64]),
                TypeSignature::Exact(vec![DataType::LargeUtf8, DataType::Int64]),
                TypeSignature::Exact(vec![
                    DataType::Utf8,
                    DataType::Int64,
                    DataType::Utf8,
                ]),
                TypeSignature::Exact(vec![
                    DataType::LargeUtf8,
                    DataType::Int64,
                    DataType::Utf8,
                ]),
                TypeSignature::Exact(vec![
                    DataType::Utf8,
                    DataType::Int64,
                    DataType::LargeUtf8,
                ]),
                TypeSignature::Exact(vec![
                    DataType::LargeUtf8,
                    DataType::Int64,
                    DataType::LargeUtf8,
                ]),
            ],
            fun.volatility(),
        ),
        BuiltinScalarFunction::Left
        | BuiltinScalarFunction::Repeat
        | BuiltinScalarFunction::Right => Signature::one_of(
            vec![
                TypeSignature::Exact(vec![DataType::Utf8, DataType::Int64]),
                TypeSignature::Exact(vec![DataType::LargeUtf8, DataType::Int64]),
            ],
            fun.volatility(),
        ),
        BuiltinScalarFunction::ToTimestamp => Signature::uniform(
            1,
            vec![
                DataType::Utf8,
                DataType::Int64,
                DataType::Timestamp(TimeUnit::Millisecond, None),
                DataType::Timestamp(TimeUnit::Microsecond, None),
                DataType::Timestamp(TimeUnit::Second, None),
            ],
            fun.volatility(),
        ),
        BuiltinScalarFunction::ToTimestampMillis => Signature::uniform(
            1,
            vec![
                DataType::Utf8,
                DataType::Int64,
                DataType::Timestamp(TimeUnit::Nanosecond, None),
                DataType::Timestamp(TimeUnit::Microsecond, None),
                DataType::Timestamp(TimeUnit::Second, None),
            ],
            fun.volatility(),
        ),
        BuiltinScalarFunction::ToTimestampMicros => Signature::uniform(
            1,
            vec![
                DataType::Utf8,
                DataType::Int64,
                DataType::Timestamp(TimeUnit::Nanosecond, None),
                DataType::Timestamp(TimeUnit::Millisecond, None),
                DataType::Timestamp(TimeUnit::Second, None),
            ],
            fun.volatility(),
        ),
        BuiltinScalarFunction::ToTimestampSeconds => Signature::uniform(
            1,
            vec![
                DataType::Utf8,
                DataType::Int64,
                DataType::Timestamp(TimeUnit::Nanosecond, None),
                DataType::Timestamp(TimeUnit::Microsecond, None),
                DataType::Timestamp(TimeUnit::Millisecond, None),
            ],
            fun.volatility(),
        ),
        BuiltinScalarFunction::Digest => {
            Signature::exact(vec![DataType::Utf8, DataType::Utf8], fun.volatility())
        }
        BuiltinScalarFunction::DateTrunc => Signature::exact(
            vec![
                DataType::Utf8,
                DataType::Timestamp(TimeUnit::Nanosecond, None),
            ],
            fun.volatility(),
        ),
        BuiltinScalarFunction::DatePart => Signature::one_of(
            vec![
                TypeSignature::Exact(vec![DataType::Utf8, DataType::Date32]),
                TypeSignature::Exact(vec![DataType::Utf8, DataType::Date64]),
                TypeSignature::Exact(vec![
                    DataType::Utf8,
                    DataType::Timestamp(TimeUnit::Second, None),
                ]),
                TypeSignature::Exact(vec![
                    DataType::Utf8,
                    DataType::Timestamp(TimeUnit::Microsecond, None),
                ]),
                TypeSignature::Exact(vec![
                    DataType::Utf8,
                    DataType::Timestamp(TimeUnit::Millisecond, None),
                ]),
                TypeSignature::Exact(vec![
                    DataType::Utf8,
                    DataType::Timestamp(TimeUnit::Nanosecond, None),
                ]),
            ],
            fun.volatility(),
        ),
        BuiltinScalarFunction::SplitPart => Signature::one_of(
            vec![
                TypeSignature::Exact(vec![
                    DataType::Utf8,
                    DataType::Utf8,
                    DataType::Int64,
                ]),
                TypeSignature::Exact(vec![
                    DataType::LargeUtf8,
                    DataType::Utf8,
                    DataType::Int64,
                ]),
                TypeSignature::Exact(vec![
                    DataType::Utf8,
                    DataType::LargeUtf8,
                    DataType::Int64,
                ]),
                TypeSignature::Exact(vec![
                    DataType::LargeUtf8,
                    DataType::LargeUtf8,
                    DataType::Int64,
                ]),
            ],
            fun.volatility(),
        ),

        BuiltinScalarFunction::Strpos | BuiltinScalarFunction::StartsWith => {
            Signature::one_of(
                vec![
                    TypeSignature::Exact(vec![DataType::Utf8, DataType::Utf8]),
                    TypeSignature::Exact(vec![DataType::Utf8, DataType::LargeUtf8]),
                    TypeSignature::Exact(vec![DataType::LargeUtf8, DataType::Utf8]),
                    TypeSignature::Exact(vec![DataType::LargeUtf8, DataType::LargeUtf8]),
                ],
                fun.volatility(),
            )
        }

        BuiltinScalarFunction::Substr => Signature::one_of(
            vec![
                TypeSignature::Exact(vec![DataType::Utf8, DataType::Int64]),
                TypeSignature::Exact(vec![DataType::LargeUtf8, DataType::Int64]),
                TypeSignature::Exact(vec![
                    DataType::Utf8,
                    DataType::Int64,
                    DataType::Int64,
                ]),
                TypeSignature::Exact(vec![
                    DataType::LargeUtf8,
                    DataType::Int64,
                    DataType::Int64,
                ]),
            ],
            fun.volatility(),
        ),

        BuiltinScalarFunction::Replace | BuiltinScalarFunction::Translate => {
            Signature::one_of(
                vec![TypeSignature::Exact(vec![
                    DataType::Utf8,
                    DataType::Utf8,
                    DataType::Utf8,
                ])],
                fun.volatility(),
            )
        }
        BuiltinScalarFunction::RegexpReplace => Signature::one_of(
            vec![
                TypeSignature::Exact(vec![
                    DataType::Utf8,
                    DataType::Utf8,
                    DataType::Utf8,
                ]),
                TypeSignature::Exact(vec![
                    DataType::Utf8,
                    DataType::Utf8,
                    DataType::Utf8,
                    DataType::Utf8,
                ]),
            ],
            fun.volatility(),
        ),

        BuiltinScalarFunction::NullIf => {
            Signature::uniform(2, SUPPORTED_NULLIF_TYPES.to_vec(), fun.volatility())
        }
        BuiltinScalarFunction::RegexpMatch => Signature::one_of(
            vec![
                TypeSignature::Exact(vec![DataType::Utf8, DataType::Utf8]),
                TypeSignature::Exact(vec![DataType::LargeUtf8, DataType::Utf8]),
                TypeSignature::Exact(vec![
                    DataType::Utf8,
                    DataType::Utf8,
                    DataType::Utf8,
                ]),
                TypeSignature::Exact(vec![
                    DataType::LargeUtf8,
                    DataType::Utf8,
                    DataType::Utf8,
                ]),
            ],
            fun.volatility(),
        ),
        BuiltinScalarFunction::Random => Signature::exact(vec![], fun.volatility()),
        // math expressions expect 1 argument of type f64 or f32
        // priority is given to f64 because e.g. `sqrt(1i32)` is in IR (real numbers) and thus we
        // return the best approximation for it (in f64).
        // We accept f32 because in this case it is clear that the best approximation
        // will be as good as the number of digits in the number
        _ => Signature::uniform(
            1,
            vec![DataType::Float64, DataType::Float32],
            fun.volatility(),
        ),
    }
}

/// Physical expression of a scalar function
pub struct ScalarFunctionExpr {
    fun: ScalarFunctionImplementation,
    name: String,
    args: Vec<Arc<dyn PhysicalExpr>>,
    return_type: DataType,
}

impl Debug for ScalarFunctionExpr {
    fn fmt(&self, f: &mut Formatter) -> fmt::Result {
        f.debug_struct("ScalarFunctionExpr")
            .field("fun", &"<FUNC>")
            .field("name", &self.name)
            .field("args", &self.args)
            .field("return_type", &self.return_type)
            .finish()
    }
}

impl ScalarFunctionExpr {
    /// Create a new Scalar function
    pub fn new(
        name: &str,
        fun: ScalarFunctionImplementation,
        args: Vec<Arc<dyn PhysicalExpr>>,
        return_type: &DataType,
    ) -> Self {
        Self {
            fun,
            name: name.to_owned(),
            args,
            return_type: return_type.clone(),
        }
    }

    /// Get the scalar function implementation
    pub fn fun(&self) -> &ScalarFunctionImplementation {
        &self.fun
    }

    /// The name for this expression
    pub fn name(&self) -> &str {
        &self.name
    }

    /// Input arguments
    pub fn args(&self) -> &[Arc<dyn PhysicalExpr>] {
        &self.args
    }

    /// Data type produced by this expression
    pub fn return_type(&self) -> &DataType {
        &self.return_type
    }
}

impl fmt::Display for ScalarFunctionExpr {
    fn fmt(&self, f: &mut fmt::Formatter) -> fmt::Result {
        write!(
            f,
            "{}({})",
            self.name,
            self.args
                .iter()
                .map(|e| format!("{}", e))
                .collect::<Vec<String>>()
                .join(", ")
        )
    }
}

/// null columnar values are implemented as a null array in order to pass batch
/// num_rows
type NullColumnarValue = ColumnarValue;

impl From<&RecordBatch> for NullColumnarValue {
    fn from(batch: &RecordBatch) -> Self {
        let num_rows = batch.num_rows();
        ColumnarValue::Array(Arc::new(NullArray::new(num_rows)))
    }
}

impl PhysicalExpr for ScalarFunctionExpr {
    /// Return a reference to Any that can be used for downcasting
    fn as_any(&self) -> &dyn Any {
        self
    }

    fn data_type(&self, _input_schema: &Schema) -> Result<DataType> {
        Ok(self.return_type.clone())
    }

    fn nullable(&self, _input_schema: &Schema) -> Result<bool> {
        Ok(true)
    }

    fn evaluate(&self, batch: &RecordBatch) -> Result<ColumnarValue> {
        // evaluate the arguments, if there are no arguments we'll instead pass in a null array
        // indicating the batch size (as a convention)
        let inputs = match (self.args.len(), self.name.parse::<BuiltinScalarFunction>()) {
            (0, Ok(scalar_fun)) if scalar_fun.supports_zero_argument() => {
                vec![NullColumnarValue::from(batch)]
            }
            _ => self
                .args
                .iter()
                .map(|e| e.evaluate(batch))
                .collect::<Result<Vec<_>>>()?,
        };

        // evaluate the function
        let fun = self.fun.as_ref();
        (fun)(&inputs)
    }
}

/// decorates a function to handle [`ScalarValue`]s by converting them to arrays before calling the function
/// and vice-versa after evaluation.
pub fn make_scalar_function<F>(inner: F) -> ScalarFunctionImplementation
where
    F: Fn(&[ArrayRef]) -> Result<ArrayRef> + Sync + Send + 'static,
{
    Arc::new(move |args: &[ColumnarValue]| {
        // first, identify if any of the arguments is an Array. If yes, store its `len`,
        // as any scalar will need to be converted to an array of len `len`.
        let len = args
            .iter()
            .fold(Option::<usize>::None, |acc, arg| match arg {
                ColumnarValue::Scalar(_) => acc,
                ColumnarValue::Array(a) => Some(a.len()),
            });

        // to array
        let args = if let Some(len) = len {
            args.iter()
                .map(|arg| arg.clone().into_array(len))
                .collect::<Vec<ArrayRef>>()
        } else {
            args.iter()
                .map(|arg| arg.clone().into_array(1))
                .collect::<Vec<ArrayRef>>()
        };

        let result = (inner)(&args);

        // maybe back to scalar
        if len.is_some() {
            result.map(ColumnarValue::Array)
        } else {
            ScalarValue::try_from_array(&result?, 0).map(ColumnarValue::Scalar)
        }
    })
}

#[cfg(test)]
mod tests {
    use super::*;
    use crate::{
        error::Result,
        physical_plan::expressions::{col, lit},
        scalar::ScalarValue,
    };
    use arrow::{
        array::{
            Array, ArrayRef, BinaryArray, BooleanArray, FixedSizeListArray, Float32Array,
            Float64Array, Int32Array, StringArray, UInt32Array, UInt64Array,
        },
        datatypes::Field,
        record_batch::RecordBatch,
    };

    /// $FUNC function to test
    /// $ARGS arguments (vec) to pass to function
    /// $EXPECTED a Result<Option<$EXPECTED_TYPE>> where Result allows testing errors and Option allows testing Null
    /// $EXPECTED_TYPE is the expected value type
    /// $DATA_TYPE is the function to test result type
    /// $ARRAY_TYPE is the column type after function applied
    macro_rules! test_function {
        ($FUNC:ident, $ARGS:expr, $EXPECTED:expr, $EXPECTED_TYPE:ty, $DATA_TYPE: ident, $ARRAY_TYPE:ident) => {
            // used to provide type annotation
            let expected: Result<Option<$EXPECTED_TYPE>> = $EXPECTED;
            let ctx_state = ExecutionContextState::new();

            // any type works here: we evaluate against a literal of `value`
            let schema = Schema::new(vec![Field::new("a", DataType::Int32, false)]);
            let columns: Vec<ArrayRef> = vec![Arc::new(Int32Array::from(vec![1]))];

            let expr =
                create_physical_expr(&BuiltinScalarFunction::$FUNC, $ARGS, &schema, &ctx_state)?;

            // type is correct
            assert_eq!(expr.data_type(&schema)?, DataType::$DATA_TYPE);

            let batch = RecordBatch::try_new(Arc::new(schema.clone()), columns)?;

            match expected {
                Ok(expected) => {
                    let result = expr.evaluate(&batch)?;
                    let result = result.into_array(batch.num_rows());
                    let result = result.as_any().downcast_ref::<$ARRAY_TYPE>().unwrap();

                    // value is correct
                    match expected {
                        Some(v) => assert_eq!(result.value(0), v),
                        None => assert!(result.is_null(0)),
                    };
                }
                Err(expected_error) => {
                    // evaluate is expected error - cannot use .expect_err() due to Debug not being implemented
                    match expr.evaluate(&batch) {
                        Ok(_) => assert!(false, "expected error"),
                        Err(error) => {
                            assert_eq!(error.to_string(), expected_error.to_string());
                        }
                    }
                }
            };
        };
    }

    #[test]
    fn test_functions() -> Result<()> {
        test_function!(
            Ascii,
            &[lit(ScalarValue::Utf8(Some("x".to_string())))],
            Ok(Some(120)),
            i32,
            Int32,
            Int32Array
        );
        test_function!(
            Ascii,
            &[lit(ScalarValue::Utf8(Some("ésoj".to_string())))],
            Ok(Some(233)),
            i32,
            Int32,
            Int32Array
        );
        test_function!(
            Ascii,
            &[lit(ScalarValue::Utf8(Some("💯".to_string())))],
            Ok(Some(128175)),
            i32,
            Int32,
            Int32Array
        );
        test_function!(
            Ascii,
            &[lit(ScalarValue::Utf8(Some("💯a".to_string())))],
            Ok(Some(128175)),
            i32,
            Int32,
            Int32Array
        );
        test_function!(
            Ascii,
            &[lit(ScalarValue::Utf8(Some("".to_string())))],
            Ok(Some(0)),
            i32,
            Int32,
            Int32Array
        );
        test_function!(
            Ascii,
            &[lit(ScalarValue::Utf8(None))],
            Ok(None),
            i32,
            Int32,
            Int32Array
        );
        test_function!(
            BitLength,
            &[lit(ScalarValue::Utf8(Some("chars".to_string())))],
            Ok(Some(40)),
            i32,
            Int32,
            Int32Array
        );
        test_function!(
            BitLength,
            &[lit(ScalarValue::Utf8(Some("josé".to_string())))],
            Ok(Some(40)),
            i32,
            Int32,
            Int32Array
        );
        test_function!(
            BitLength,
            &[lit(ScalarValue::Utf8(Some("".to_string())))],
            Ok(Some(0)),
            i32,
            Int32,
            Int32Array
        );
        test_function!(
            Btrim,
            &[lit(ScalarValue::Utf8(Some(" trim ".to_string())))],
            Ok(Some("trim")),
            &str,
            Utf8,
            StringArray
        );
        test_function!(
            Btrim,
            &[lit(ScalarValue::Utf8(Some(" trim".to_string())))],
            Ok(Some("trim")),
            &str,
            Utf8,
            StringArray
        );
        test_function!(
            Btrim,
            &[lit(ScalarValue::Utf8(Some("trim ".to_string())))],
            Ok(Some("trim")),
            &str,
            Utf8,
            StringArray
        );
        test_function!(
            Btrim,
            &[lit(ScalarValue::Utf8(Some("\n trim \n".to_string())))],
            Ok(Some("\n trim \n")),
            &str,
            Utf8,
            StringArray
        );
        test_function!(
            Btrim,
            &[
                lit(ScalarValue::Utf8(Some("xyxtrimyyx".to_string()))),
                lit(ScalarValue::Utf8(Some("xyz".to_string()))),
            ],
            Ok(Some("trim")),
            &str,
            Utf8,
            StringArray
        );
        test_function!(
            Btrim,
            &[
                lit(ScalarValue::Utf8(Some("\nxyxtrimyyx\n".to_string()))),
                lit(ScalarValue::Utf8(Some("xyz\n".to_string()))),
            ],
            Ok(Some("trim")),
            &str,
            Utf8,
            StringArray
        );
        test_function!(
            Btrim,
            &[
                lit(ScalarValue::Utf8(None)),
                lit(ScalarValue::Utf8(Some("xyz".to_string()))),
            ],
            Ok(None),
            &str,
            Utf8,
            StringArray
        );
        test_function!(
            Btrim,
            &[
                lit(ScalarValue::Utf8(Some("xyxtrimyyx".to_string()))),
                lit(ScalarValue::Utf8(None)),
            ],
            Ok(None),
            &str,
            Utf8,
            StringArray
        );
        #[cfg(feature = "unicode_expressions")]
        test_function!(
            CharacterLength,
            &[lit(ScalarValue::Utf8(Some("chars".to_string())))],
            Ok(Some(5)),
            i32,
            Int32,
            Int32Array
        );
        #[cfg(feature = "unicode_expressions")]
        test_function!(
            CharacterLength,
            &[lit(ScalarValue::Utf8(Some("josé".to_string())))],
            Ok(Some(4)),
            i32,
            Int32,
            Int32Array
        );
        #[cfg(feature = "unicode_expressions")]
        test_function!(
            CharacterLength,
            &[lit(ScalarValue::Utf8(Some("".to_string())))],
            Ok(Some(0)),
            i32,
            Int32,
            Int32Array
        );
        #[cfg(feature = "unicode_expressions")]
        test_function!(
            CharacterLength,
            &[lit(ScalarValue::Utf8(None))],
            Ok(None),
            i32,
            Int32,
            Int32Array
        );
        #[cfg(not(feature = "unicode_expressions"))]
        test_function!(
            CharacterLength,
            &[lit(ScalarValue::Utf8(Some("josé".to_string())))],
            Err(DataFusionError::Internal(
                "function character_length requires compilation with feature flag: unicode_expressions.".to_string()
            )),
            i32,
            Int32,
            Int32Array
        );
        test_function!(
            Chr,
            &[lit(ScalarValue::Int64(Some(128175)))],
            Ok(Some("💯")),
            &str,
            Utf8,
            StringArray
        );
        test_function!(
            Chr,
            &[lit(ScalarValue::Int64(None))],
            Ok(None),
            &str,
            Utf8,
            StringArray
        );
        test_function!(
            Chr,
            &[lit(ScalarValue::Int64(Some(120)))],
            Ok(Some("x")),
            &str,
            Utf8,
            StringArray
        );
        test_function!(
            Chr,
            &[lit(ScalarValue::Int64(Some(128175)))],
            Ok(Some("💯")),
            &str,
            Utf8,
            StringArray
        );
        test_function!(
            Chr,
            &[lit(ScalarValue::Int64(None))],
            Ok(None),
            &str,
            Utf8,
            StringArray
        );
        test_function!(
            Chr,
            &[lit(ScalarValue::Int64(Some(0)))],
            Err(DataFusionError::Execution(
                "null character not permitted.".to_string(),
            )),
            &str,
            Utf8,
            StringArray
        );
        test_function!(
            Chr,
            &[lit(ScalarValue::Int64(Some(i64::MAX)))],
            Err(DataFusionError::Execution(
                "requested character too large for encoding.".to_string(),
            )),
            &str,
            Utf8,
            StringArray
        );
        test_function!(
            Concat,
            &[
                lit(ScalarValue::Utf8(Some("aa".to_string()))),
                lit(ScalarValue::Utf8(Some("bb".to_string()))),
                lit(ScalarValue::Utf8(Some("cc".to_string()))),
            ],
            Ok(Some("aabbcc")),
            &str,
            Utf8,
            StringArray
        );
        test_function!(
            Concat,
            &[
                lit(ScalarValue::Utf8(Some("aa".to_string()))),
                lit(ScalarValue::Utf8(None)),
                lit(ScalarValue::Utf8(Some("cc".to_string()))),
            ],
            Ok(Some("aacc")),
            &str,
            Utf8,
            StringArray
        );
        test_function!(
            Concat,
            &[lit(ScalarValue::Utf8(None))],
            Ok(Some("")),
            &str,
            Utf8,
            StringArray
        );
        test_function!(
            ConcatWithSeparator,
            &[
                lit(ScalarValue::Utf8(Some("|".to_string()))),
                lit(ScalarValue::Utf8(Some("aa".to_string()))),
                lit(ScalarValue::Utf8(Some("bb".to_string()))),
                lit(ScalarValue::Utf8(Some("cc".to_string()))),
            ],
            Ok(Some("aa|bb|cc")),
            &str,
            Utf8,
            StringArray
        );
        test_function!(
            ConcatWithSeparator,
            &[
                lit(ScalarValue::Utf8(Some("|".to_string()))),
                lit(ScalarValue::Utf8(None)),
            ],
            Ok(Some("")),
            &str,
            Utf8,
            StringArray
        );
        test_function!(
            ConcatWithSeparator,
            &[
                lit(ScalarValue::Utf8(None)),
                lit(ScalarValue::Utf8(Some("aa".to_string()))),
                lit(ScalarValue::Utf8(Some("bb".to_string()))),
                lit(ScalarValue::Utf8(Some("cc".to_string()))),
            ],
            Ok(None),
            &str,
            Utf8,
            StringArray
        );
        test_function!(
            ConcatWithSeparator,
            &[
                lit(ScalarValue::Utf8(Some("|".to_string()))),
                lit(ScalarValue::Utf8(Some("aa".to_string()))),
                lit(ScalarValue::Utf8(None)),
                lit(ScalarValue::Utf8(Some("cc".to_string()))),
            ],
            Ok(Some("aa|cc")),
            &str,
            Utf8,
            StringArray
        );
        test_function!(
            Exp,
            &[lit(ScalarValue::Int32(Some(1)))],
            Ok(Some((1.0_f64).exp())),
            f64,
            Float64,
            Float64Array
        );
        test_function!(
            Exp,
            &[lit(ScalarValue::UInt32(Some(1)))],
            Ok(Some((1.0_f64).exp())),
            f64,
            Float64,
            Float64Array
        );
        test_function!(
            Exp,
            &[lit(ScalarValue::UInt64(Some(1)))],
            Ok(Some((1.0_f64).exp())),
            f64,
            Float64,
            Float64Array
        );
        test_function!(
            Exp,
            &[lit(ScalarValue::Float64(Some(1.0)))],
            Ok(Some((1.0_f64).exp())),
            f64,
            Float64,
            Float64Array
        );
        test_function!(
            Exp,
            &[lit(ScalarValue::Float32(Some(1.0)))],
            Ok(Some((1.0_f32).exp())),
            f32,
            Float32,
            Float32Array
        );
        test_function!(
            InitCap,
            &[lit(ScalarValue::Utf8(Some("hi THOMAS".to_string())))],
            Ok(Some("Hi Thomas")),
            &str,
            Utf8,
            StringArray
        );
        test_function!(
            InitCap,
            &[lit(ScalarValue::Utf8(Some("".to_string())))],
            Ok(Some("")),
            &str,
            Utf8,
            StringArray
        );
        test_function!(
            InitCap,
            &[lit(ScalarValue::Utf8(Some("".to_string())))],
            Ok(Some("")),
            &str,
            Utf8,
            StringArray
        );
        test_function!(
            InitCap,
            &[lit(ScalarValue::Utf8(None))],
            Ok(None),
            &str,
            Utf8,
            StringArray
        );
        #[cfg(feature = "unicode_expressions")]
        test_function!(
            Left,
            &[
                lit(ScalarValue::Utf8(Some("abcde".to_string()))),
                lit(ScalarValue::Int8(Some(2))),
            ],
            Ok(Some("ab")),
            &str,
            Utf8,
            StringArray
        );
        #[cfg(feature = "unicode_expressions")]
        test_function!(
            Left,
            &[
                lit(ScalarValue::Utf8(Some("abcde".to_string()))),
                lit(ScalarValue::Int64(Some(200))),
            ],
            Ok(Some("abcde")),
            &str,
            Utf8,
            StringArray
        );
        #[cfg(feature = "unicode_expressions")]
        test_function!(
            Left,
            &[
                lit(ScalarValue::Utf8(Some("abcde".to_string()))),
                lit(ScalarValue::Int64(Some(-2))),
            ],
            Ok(Some("abc")),
            &str,
            Utf8,
            StringArray
        );
        #[cfg(feature = "unicode_expressions")]
        test_function!(
            Left,
            &[
                lit(ScalarValue::Utf8(Some("abcde".to_string()))),
                lit(ScalarValue::Int64(Some(-200))),
            ],
            Ok(Some("")),
            &str,
            Utf8,
            StringArray
        );
        #[cfg(feature = "unicode_expressions")]
        test_function!(
            Left,
            &[
                lit(ScalarValue::Utf8(Some("abcde".to_string()))),
                lit(ScalarValue::Int64(Some(0))),
            ],
            Ok(Some("")),
            &str,
            Utf8,
            StringArray
        );
        #[cfg(feature = "unicode_expressions")]
        test_function!(
            Left,
            &[
                lit(ScalarValue::Utf8(None)),
                lit(ScalarValue::Int64(Some(2))),
            ],
            Ok(None),
            &str,
            Utf8,
            StringArray
        );
        #[cfg(feature = "unicode_expressions")]
        test_function!(
            Left,
            &[
                lit(ScalarValue::Utf8(Some("abcde".to_string()))),
                lit(ScalarValue::Int64(None)),
            ],
            Ok(None),
            &str,
            Utf8,
            StringArray
        );
        #[cfg(feature = "unicode_expressions")]
        test_function!(
            Left,
            &[
                lit(ScalarValue::Utf8(Some("joséésoj".to_string()))),
                lit(ScalarValue::Int64(Some(5))),
            ],
            Ok(Some("joséé")),
            &str,
            Utf8,
            StringArray
        );
        #[cfg(feature = "unicode_expressions")]
        test_function!(
            Left,
            &[
                lit(ScalarValue::Utf8(Some("joséésoj".to_string()))),
                lit(ScalarValue::Int64(Some(-3))),
            ],
            Ok(Some("joséé")),
            &str,
            Utf8,
            StringArray
        );
        #[cfg(not(feature = "unicode_expressions"))]
        test_function!(
            Left,
            &[
                lit(ScalarValue::Utf8(Some("abcde".to_string()))),
                lit(ScalarValue::Int8(Some(2))),
            ],
            Err(DataFusionError::Internal(
                "function left requires compilation with feature flag: unicode_expressions.".to_string()
            )),
            &str,
            Utf8,
            StringArray
        );
        #[cfg(feature = "unicode_expressions")]
        test_function!(
            Lpad,
            &[
                lit(ScalarValue::Utf8(Some("josé".to_string()))),
                lit(ScalarValue::Int64(Some(5))),
            ],
            Ok(Some(" josé")),
            &str,
            Utf8,
            StringArray
        );
        #[cfg(feature = "unicode_expressions")]
        test_function!(
            Lpad,
            &[
                lit(ScalarValue::Utf8(Some("hi".to_string()))),
                lit(ScalarValue::Int64(Some(5))),
            ],
            Ok(Some("   hi")),
            &str,
            Utf8,
            StringArray
        );
        #[cfg(feature = "unicode_expressions")]
        test_function!(
            Lpad,
            &[
                lit(ScalarValue::Utf8(Some("hi".to_string()))),
                lit(ScalarValue::Int64(Some(0))),
            ],
            Ok(Some("")),
            &str,
            Utf8,
            StringArray
        );
        #[cfg(feature = "unicode_expressions")]
        test_function!(
            Lpad,
            &[
                lit(ScalarValue::Utf8(Some("hi".to_string()))),
                lit(ScalarValue::Int64(None)),
            ],
            Ok(None),
            &str,
            Utf8,
            StringArray
        );
        #[cfg(feature = "unicode_expressions")]
        test_function!(
            Lpad,
            &[
                lit(ScalarValue::Utf8(None)),
                lit(ScalarValue::Int64(Some(5))),
            ],
            Ok(None),
            &str,
            Utf8,
            StringArray
        );
        #[cfg(feature = "unicode_expressions")]
        test_function!(
            Lpad,
            &[
                lit(ScalarValue::Utf8(Some("hi".to_string()))),
                lit(ScalarValue::Int64(Some(5))),
                lit(ScalarValue::Utf8(Some("xy".to_string()))),
            ],
            Ok(Some("xyxhi")),
            &str,
            Utf8,
            StringArray
        );
        #[cfg(feature = "unicode_expressions")]
        test_function!(
            Lpad,
            &[
                lit(ScalarValue::Utf8(Some("hi".to_string()))),
                lit(ScalarValue::Int64(Some(21))),
                lit(ScalarValue::Utf8(Some("abcdef".to_string()))),
            ],
            Ok(Some("abcdefabcdefabcdefahi")),
            &str,
            Utf8,
            StringArray
        );
        #[cfg(feature = "unicode_expressions")]
        test_function!(
            Lpad,
            &[
                lit(ScalarValue::Utf8(Some("hi".to_string()))),
                lit(ScalarValue::Int64(Some(5))),
                lit(ScalarValue::Utf8(Some(" ".to_string()))),
            ],
            Ok(Some("   hi")),
            &str,
            Utf8,
            StringArray
        );
        #[cfg(feature = "unicode_expressions")]
        test_function!(
            Lpad,
            &[
                lit(ScalarValue::Utf8(Some("hi".to_string()))),
                lit(ScalarValue::Int64(Some(5))),
                lit(ScalarValue::Utf8(Some("".to_string()))),
            ],
            Ok(Some("hi")),
            &str,
            Utf8,
            StringArray
        );
        #[cfg(feature = "unicode_expressions")]
        test_function!(
            Lpad,
            &[
                lit(ScalarValue::Utf8(None)),
                lit(ScalarValue::Int64(Some(5))),
                lit(ScalarValue::Utf8(Some("xy".to_string()))),
            ],
            Ok(None),
            &str,
            Utf8,
            StringArray
        );
        #[cfg(feature = "unicode_expressions")]
        test_function!(
            Lpad,
            &[
                lit(ScalarValue::Utf8(Some("hi".to_string()))),
                lit(ScalarValue::Int64(None)),
                lit(ScalarValue::Utf8(Some("xy".to_string()))),
            ],
            Ok(None),
            &str,
            Utf8,
            StringArray
        );
        #[cfg(feature = "unicode_expressions")]
        test_function!(
            Lpad,
            &[
                lit(ScalarValue::Utf8(Some("hi".to_string()))),
                lit(ScalarValue::Int64(Some(5))),
                lit(ScalarValue::Utf8(None)),
            ],
            Ok(None),
            &str,
            Utf8,
            StringArray
        );
        #[cfg(feature = "unicode_expressions")]
        test_function!(
            Lpad,
            &[
                lit(ScalarValue::Utf8(Some("josé".to_string()))),
                lit(ScalarValue::Int64(Some(10))),
                lit(ScalarValue::Utf8(Some("xy".to_string()))),
            ],
            Ok(Some("xyxyxyjosé")),
            &str,
            Utf8,
            StringArray
        );
        #[cfg(feature = "unicode_expressions")]
        test_function!(
            Lpad,
            &[
                lit(ScalarValue::Utf8(Some("josé".to_string()))),
                lit(ScalarValue::Int64(Some(10))),
                lit(ScalarValue::Utf8(Some("éñ".to_string()))),
            ],
            Ok(Some("éñéñéñjosé")),
            &str,
            Utf8,
            StringArray
        );
        #[cfg(not(feature = "unicode_expressions"))]
        test_function!(
            Lpad,
            &[
                lit(ScalarValue::Utf8(Some("josé".to_string()))),
                lit(ScalarValue::Int64(Some(5))),
            ],
            Err(DataFusionError::Internal(
                "function lpad requires compilation with feature flag: unicode_expressions.".to_string()
            )),
            &str,
            Utf8,
            StringArray
        );
        test_function!(
            Ltrim,
            &[lit(ScalarValue::Utf8(Some(" trim".to_string())))],
            Ok(Some("trim")),
            &str,
            Utf8,
            StringArray
        );
        test_function!(
            Ltrim,
            &[lit(ScalarValue::Utf8(Some(" trim ".to_string())))],
            Ok(Some("trim ")),
            &str,
            Utf8,
            StringArray
        );
        test_function!(
            Ltrim,
            &[lit(ScalarValue::Utf8(Some("trim ".to_string())))],
            Ok(Some("trim ")),
            &str,
            Utf8,
            StringArray
        );
        test_function!(
            Ltrim,
            &[lit(ScalarValue::Utf8(Some("trim".to_string())))],
            Ok(Some("trim")),
            &str,
            Utf8,
            StringArray
        );
        test_function!(
            Ltrim,
            &[lit(ScalarValue::Utf8(Some("\n trim ".to_string())))],
            Ok(Some("\n trim ")),
            &str,
            Utf8,
            StringArray
        );
        test_function!(
            Ltrim,
            &[lit(ScalarValue::Utf8(None))],
            Ok(None),
            &str,
            Utf8,
            StringArray
        );
        #[cfg(feature = "crypto_expressions")]
        test_function!(
            MD5,
            &[lit(ScalarValue::Utf8(Some("tom".to_string())))],
            Ok(Some("34b7da764b21d298ef307d04d8152dc5")),
            &str,
            Utf8,
            StringArray
        );
        #[cfg(feature = "crypto_expressions")]
        test_function!(
            MD5,
            &[lit(ScalarValue::Utf8(Some("".to_string())))],
            Ok(Some("d41d8cd98f00b204e9800998ecf8427e")),
            &str,
            Utf8,
            StringArray
        );
        #[cfg(feature = "crypto_expressions")]
        test_function!(
            MD5,
            &[lit(ScalarValue::Utf8(None))],
            Ok(None),
            &str,
            Utf8,
            StringArray
        );
        #[cfg(not(feature = "crypto_expressions"))]
        test_function!(
            MD5,
            &[lit(ScalarValue::Utf8(Some("tom".to_string())))],
            Err(DataFusionError::Internal(
                "function md5 requires compilation with feature flag: crypto_expressions.".to_string()
            )),
            &str,
            Utf8,
            StringArray
        );
        test_function!(
            OctetLength,
            &[lit(ScalarValue::Utf8(Some("chars".to_string())))],
            Ok(Some(5)),
            i32,
            Int32,
            Int32Array
        );
        test_function!(
            OctetLength,
            &[lit(ScalarValue::Utf8(Some("josé".to_string())))],
            Ok(Some(5)),
            i32,
            Int32,
            Int32Array
        );
        test_function!(
            OctetLength,
            &[lit(ScalarValue::Utf8(Some("".to_string())))],
            Ok(Some(0)),
            i32,
            Int32,
            Int32Array
        );
        test_function!(
            OctetLength,
            &[lit(ScalarValue::Utf8(None))],
            Ok(None),
            i32,
            Int32,
            Int32Array
        );
        #[cfg(feature = "regex_expressions")]
        test_function!(
            RegexpReplace,
            &[
                lit(ScalarValue::Utf8(Some("Thomas".to_string()))),
                lit(ScalarValue::Utf8(Some(".[mN]a.".to_string()))),
                lit(ScalarValue::Utf8(Some("M".to_string()))),
            ],
            Ok(Some("ThM")),
            &str,
            Utf8,
            StringArray
        );
        #[cfg(feature = "regex_expressions")]
        test_function!(
            RegexpReplace,
            &[
                lit(ScalarValue::Utf8(Some("foobarbaz".to_string()))),
                lit(ScalarValue::Utf8(Some("b..".to_string()))),
                lit(ScalarValue::Utf8(Some("X".to_string()))),
            ],
            Ok(Some("fooXbaz")),
            &str,
            Utf8,
            StringArray
        );
        #[cfg(feature = "regex_expressions")]
        test_function!(
            RegexpReplace,
            &[
                lit(ScalarValue::Utf8(Some("foobarbaz".to_string()))),
                lit(ScalarValue::Utf8(Some("b..".to_string()))),
                lit(ScalarValue::Utf8(Some("X".to_string()))),
                lit(ScalarValue::Utf8(Some("g".to_string()))),
            ],
            Ok(Some("fooXX")),
            &str,
            Utf8,
            StringArray
        );
        #[cfg(feature = "regex_expressions")]
        test_function!(
            RegexpReplace,
            &[
                lit(ScalarValue::Utf8(Some("foobarbaz".to_string()))),
                lit(ScalarValue::Utf8(Some("b(..)".to_string()))),
                lit(ScalarValue::Utf8(Some("X\\1Y".to_string()))),
                lit(ScalarValue::Utf8(Some("g".to_string()))),
            ],
            Ok(Some("fooXarYXazY")),
            &str,
            Utf8,
            StringArray
        );
        #[cfg(feature = "regex_expressions")]
        test_function!(
            RegexpReplace,
            &[
                lit(ScalarValue::Utf8(None)),
                lit(ScalarValue::Utf8(Some("b(..)".to_string()))),
                lit(ScalarValue::Utf8(Some("X\\1Y".to_string()))),
                lit(ScalarValue::Utf8(Some("g".to_string()))),
            ],
            Ok(None),
            &str,
            Utf8,
            StringArray
        );
        #[cfg(feature = "regex_expressions")]
        test_function!(
            RegexpReplace,
            &[
                lit(ScalarValue::Utf8(Some("foobarbaz".to_string()))),
                lit(ScalarValue::Utf8(None)),
                lit(ScalarValue::Utf8(Some("X\\1Y".to_string()))),
                lit(ScalarValue::Utf8(Some("g".to_string()))),
            ],
            Ok(None),
            &str,
            Utf8,
            StringArray
        );
        #[cfg(feature = "regex_expressions")]
        test_function!(
            RegexpReplace,
            &[
                lit(ScalarValue::Utf8(Some("foobarbaz".to_string()))),
                lit(ScalarValue::Utf8(Some("b(..)".to_string()))),
                lit(ScalarValue::Utf8(None)),
                lit(ScalarValue::Utf8(Some("g".to_string()))),
            ],
            Ok(None),
            &str,
            Utf8,
            StringArray
        );
        #[cfg(feature = "regex_expressions")]
        test_function!(
            RegexpReplace,
            &[
                lit(ScalarValue::Utf8(Some("foobarbaz".to_string()))),
                lit(ScalarValue::Utf8(Some("b(..)".to_string()))),
                lit(ScalarValue::Utf8(Some("X\\1Y".to_string()))),
                lit(ScalarValue::Utf8(None)),
            ],
            Ok(None),
            &str,
            Utf8,
            StringArray
        );
        #[cfg(feature = "regex_expressions")]
        test_function!(
            RegexpReplace,
            &[
                lit(ScalarValue::Utf8(Some("ABCabcABC".to_string()))),
                lit(ScalarValue::Utf8(Some("(abc)".to_string()))),
                lit(ScalarValue::Utf8(Some("X".to_string()))),
                lit(ScalarValue::Utf8(Some("gi".to_string()))),
            ],
            Ok(Some("XXX")),
            &str,
            Utf8,
            StringArray
        );
        #[cfg(feature = "regex_expressions")]
        test_function!(
            RegexpReplace,
            &[
                lit(ScalarValue::Utf8(Some("ABCabcABC".to_string()))),
                lit(ScalarValue::Utf8(Some("(abc)".to_string()))),
                lit(ScalarValue::Utf8(Some("X".to_string()))),
                lit(ScalarValue::Utf8(Some("i".to_string()))),
            ],
            Ok(Some("XabcABC")),
            &str,
            Utf8,
            StringArray
        );
        #[cfg(not(feature = "regex_expressions"))]
        test_function!(
            RegexpReplace,
            &[
                lit(ScalarValue::Utf8(Some("foobarbaz".to_string()))),
                lit(ScalarValue::Utf8(Some("b..".to_string()))),
                lit(ScalarValue::Utf8(Some("X".to_string()))),
            ],
            Err(DataFusionError::Internal(
                "function regexp_replace requires compilation with feature flag: regex_expressions.".to_string()
            )),
            &str,
            Utf8,
            StringArray
        );
        test_function!(
            Repeat,
            &[
                lit(ScalarValue::Utf8(Some("Pg".to_string()))),
                lit(ScalarValue::Int64(Some(4))),
            ],
            Ok(Some("PgPgPgPg")),
            &str,
            Utf8,
            StringArray
        );
        test_function!(
            Repeat,
            &[
                lit(ScalarValue::Utf8(None)),
                lit(ScalarValue::Int64(Some(4))),
            ],
            Ok(None),
            &str,
            Utf8,
            StringArray
        );
        test_function!(
            Repeat,
            &[
                lit(ScalarValue::Utf8(Some("Pg".to_string()))),
                lit(ScalarValue::Int64(None)),
            ],
            Ok(None),
            &str,
            Utf8,
            StringArray
        );
        #[cfg(feature = "unicode_expressions")]
        test_function!(
            Reverse,
            &[lit(ScalarValue::Utf8(Some("abcde".to_string())))],
            Ok(Some("edcba")),
            &str,
            Utf8,
            StringArray
        );
        #[cfg(feature = "unicode_expressions")]
        test_function!(
            Reverse,
            &[lit(ScalarValue::Utf8(Some("loẅks".to_string())))],
            Ok(Some("skẅol")),
            &str,
            Utf8,
            StringArray
        );
        #[cfg(feature = "unicode_expressions")]
        test_function!(
            Reverse,
            &[lit(ScalarValue::Utf8(Some("loẅks".to_string())))],
            Ok(Some("skẅol")),
            &str,
            Utf8,
            StringArray
        );
        #[cfg(feature = "unicode_expressions")]
        test_function!(
            Reverse,
            &[lit(ScalarValue::Utf8(None))],
            Ok(None),
            &str,
            Utf8,
            StringArray
        );
        #[cfg(not(feature = "unicode_expressions"))]
        test_function!(
            Reverse,
            &[lit(ScalarValue::Utf8(Some("abcde".to_string())))],
            Err(DataFusionError::Internal(
                "function reverse requires compilation with feature flag: unicode_expressions.".to_string()
            )),
            &str,
            Utf8,
            StringArray
        );
        #[cfg(feature = "unicode_expressions")]
        test_function!(
            Right,
            &[
                lit(ScalarValue::Utf8(Some("abcde".to_string()))),
                lit(ScalarValue::Int8(Some(2))),
            ],
            Ok(Some("de")),
            &str,
            Utf8,
            StringArray
        );
        #[cfg(feature = "unicode_expressions")]
        test_function!(
            Right,
            &[
                lit(ScalarValue::Utf8(Some("abcde".to_string()))),
                lit(ScalarValue::Int64(Some(200))),
            ],
            Ok(Some("abcde")),
            &str,
            Utf8,
            StringArray
        );
        #[cfg(feature = "unicode_expressions")]
        test_function!(
            Right,
            &[
                lit(ScalarValue::Utf8(Some("abcde".to_string()))),
                lit(ScalarValue::Int64(Some(-2))),
            ],
            Ok(Some("cde")),
            &str,
            Utf8,
            StringArray
        );
        #[cfg(feature = "unicode_expressions")]
        test_function!(
            Right,
            &[
                lit(ScalarValue::Utf8(Some("abcde".to_string()))),
                lit(ScalarValue::Int64(Some(-200))),
            ],
            Ok(Some("")),
            &str,
            Utf8,
            StringArray
        );
        #[cfg(feature = "unicode_expressions")]
        test_function!(
            Right,
            &[
                lit(ScalarValue::Utf8(Some("abcde".to_string()))),
                lit(ScalarValue::Int64(Some(0))),
            ],
            Ok(Some("")),
            &str,
            Utf8,
            StringArray
        );
        #[cfg(feature = "unicode_expressions")]
        test_function!(
            Right,
            &[
                lit(ScalarValue::Utf8(None)),
                lit(ScalarValue::Int64(Some(2))),
            ],
            Ok(None),
            &str,
            Utf8,
            StringArray
        );
        #[cfg(feature = "unicode_expressions")]
        test_function!(
            Right,
            &[
                lit(ScalarValue::Utf8(Some("abcde".to_string()))),
                lit(ScalarValue::Int64(None)),
            ],
            Ok(None),
            &str,
            Utf8,
            StringArray
        );
        #[cfg(feature = "unicode_expressions")]
        test_function!(
            Right,
            &[
                lit(ScalarValue::Utf8(Some("joséésoj".to_string()))),
                lit(ScalarValue::Int64(Some(5))),
            ],
            Ok(Some("éésoj")),
            &str,
            Utf8,
            StringArray
        );
        #[cfg(feature = "unicode_expressions")]
        test_function!(
            Right,
            &[
                lit(ScalarValue::Utf8(Some("joséésoj".to_string()))),
                lit(ScalarValue::Int64(Some(-3))),
            ],
            Ok(Some("éésoj")),
            &str,
            Utf8,
            StringArray
        );
        #[cfg(not(feature = "unicode_expressions"))]
        test_function!(
            Right,
            &[
                lit(ScalarValue::Utf8(Some("abcde".to_string()))),
                lit(ScalarValue::Int8(Some(2))),
            ],
            Err(DataFusionError::Internal(
                "function right requires compilation with feature flag: unicode_expressions.".to_string()
            )),
            &str,
            Utf8,
            StringArray
        );
        #[cfg(feature = "unicode_expressions")]
        test_function!(
            Rpad,
            &[
                lit(ScalarValue::Utf8(Some("josé".to_string()))),
                lit(ScalarValue::Int64(Some(5))),
            ],
            Ok(Some("josé ")),
            &str,
            Utf8,
            StringArray
        );
        #[cfg(feature = "unicode_expressions")]
        test_function!(
            Rpad,
            &[
                lit(ScalarValue::Utf8(Some("hi".to_string()))),
                lit(ScalarValue::Int64(Some(5))),
            ],
            Ok(Some("hi   ")),
            &str,
            Utf8,
            StringArray
        );
        #[cfg(feature = "unicode_expressions")]
        test_function!(
            Rpad,
            &[
                lit(ScalarValue::Utf8(Some("hi".to_string()))),
                lit(ScalarValue::Int64(Some(0))),
            ],
            Ok(Some("")),
            &str,
            Utf8,
            StringArray
        );
        #[cfg(feature = "unicode_expressions")]
        test_function!(
            Rpad,
            &[
                lit(ScalarValue::Utf8(Some("hi".to_string()))),
                lit(ScalarValue::Int64(None)),
            ],
            Ok(None),
            &str,
            Utf8,
            StringArray
        );
        #[cfg(feature = "unicode_expressions")]
        test_function!(
            Rpad,
            &[
                lit(ScalarValue::Utf8(None)),
                lit(ScalarValue::Int64(Some(5))),
            ],
            Ok(None),
            &str,
            Utf8,
            StringArray
        );
        #[cfg(feature = "unicode_expressions")]
        test_function!(
            Rpad,
            &[
                lit(ScalarValue::Utf8(Some("hi".to_string()))),
                lit(ScalarValue::Int64(Some(5))),
                lit(ScalarValue::Utf8(Some("xy".to_string()))),
            ],
            Ok(Some("hixyx")),
            &str,
            Utf8,
            StringArray
        );
        #[cfg(feature = "unicode_expressions")]
        test_function!(
            Rpad,
            &[
                lit(ScalarValue::Utf8(Some("hi".to_string()))),
                lit(ScalarValue::Int64(Some(21))),
                lit(ScalarValue::Utf8(Some("abcdef".to_string()))),
            ],
            Ok(Some("hiabcdefabcdefabcdefa")),
            &str,
            Utf8,
            StringArray
        );
        #[cfg(feature = "unicode_expressions")]
        test_function!(
            Rpad,
            &[
                lit(ScalarValue::Utf8(Some("hi".to_string()))),
                lit(ScalarValue::Int64(Some(5))),
                lit(ScalarValue::Utf8(Some(" ".to_string()))),
            ],
            Ok(Some("hi   ")),
            &str,
            Utf8,
            StringArray
        );
        #[cfg(feature = "unicode_expressions")]
        test_function!(
            Rpad,
            &[
                lit(ScalarValue::Utf8(Some("hi".to_string()))),
                lit(ScalarValue::Int64(Some(5))),
                lit(ScalarValue::Utf8(Some("".to_string()))),
            ],
            Ok(Some("hi")),
            &str,
            Utf8,
            StringArray
        );
        #[cfg(feature = "unicode_expressions")]
        test_function!(
            Rpad,
            &[
                lit(ScalarValue::Utf8(None)),
                lit(ScalarValue::Int64(Some(5))),
                lit(ScalarValue::Utf8(Some("xy".to_string()))),
            ],
            Ok(None),
            &str,
            Utf8,
            StringArray
        );
        #[cfg(feature = "unicode_expressions")]
        test_function!(
            Rpad,
            &[
                lit(ScalarValue::Utf8(Some("hi".to_string()))),
                lit(ScalarValue::Int64(None)),
                lit(ScalarValue::Utf8(Some("xy".to_string()))),
            ],
            Ok(None),
            &str,
            Utf8,
            StringArray
        );
        #[cfg(feature = "unicode_expressions")]
        test_function!(
            Rpad,
            &[
                lit(ScalarValue::Utf8(Some("hi".to_string()))),
                lit(ScalarValue::Int64(Some(5))),
                lit(ScalarValue::Utf8(None)),
            ],
            Ok(None),
            &str,
            Utf8,
            StringArray
        );
        #[cfg(feature = "unicode_expressions")]
        test_function!(
            Rpad,
            &[
                lit(ScalarValue::Utf8(Some("josé".to_string()))),
                lit(ScalarValue::Int64(Some(10))),
                lit(ScalarValue::Utf8(Some("xy".to_string()))),
            ],
            Ok(Some("joséxyxyxy")),
            &str,
            Utf8,
            StringArray
        );
        #[cfg(feature = "unicode_expressions")]
        test_function!(
            Rpad,
            &[
                lit(ScalarValue::Utf8(Some("josé".to_string()))),
                lit(ScalarValue::Int64(Some(10))),
                lit(ScalarValue::Utf8(Some("éñ".to_string()))),
            ],
            Ok(Some("josééñéñéñ")),
            &str,
            Utf8,
            StringArray
        );
        #[cfg(not(feature = "unicode_expressions"))]
        test_function!(
            Rpad,
            &[
                lit(ScalarValue::Utf8(Some("josé".to_string()))),
                lit(ScalarValue::Int64(Some(5))),
            ],
            Err(DataFusionError::Internal(
                "function rpad requires compilation with feature flag: unicode_expressions.".to_string()
            )),
            &str,
            Utf8,
            StringArray
        );
        test_function!(
            Rtrim,
            &[lit(ScalarValue::Utf8(Some("trim ".to_string())))],
            Ok(Some("trim")),
            &str,
            Utf8,
            StringArray
        );
        test_function!(
            Rtrim,
            &[lit(ScalarValue::Utf8(Some(" trim ".to_string())))],
            Ok(Some(" trim")),
            &str,
            Utf8,
            StringArray
        );
        test_function!(
            Rtrim,
            &[lit(ScalarValue::Utf8(Some(" trim \n".to_string())))],
            Ok(Some(" trim \n")),
            &str,
            Utf8,
            StringArray
        );
        test_function!(
            Rtrim,
            &[lit(ScalarValue::Utf8(Some(" trim".to_string())))],
            Ok(Some(" trim")),
            &str,
            Utf8,
            StringArray
        );
        test_function!(
            Rtrim,
            &[lit(ScalarValue::Utf8(Some("trim".to_string())))],
            Ok(Some("trim")),
            &str,
            Utf8,
            StringArray
        );
        test_function!(
            Rtrim,
            &[lit(ScalarValue::Utf8(None))],
            Ok(None),
            &str,
            Utf8,
            StringArray
        );
        #[cfg(feature = "crypto_expressions")]
        test_function!(
            SHA224,
            &[lit(ScalarValue::Utf8(Some("tom".to_string())))],
            Ok(Some(&[
                11u8, 246u8, 203u8, 98u8, 100u8, 156u8, 66u8, 169u8, 174u8, 56u8, 118u8,
                171u8, 111u8, 109u8, 146u8, 173u8, 54u8, 203u8, 84u8, 20u8, 228u8, 149u8,
                248u8, 135u8, 50u8, 146u8, 190u8, 77u8
            ])),
            &[u8],
            Binary,
            BinaryArray
        );
        #[cfg(feature = "crypto_expressions")]
        test_function!(
            SHA224,
            &[lit(ScalarValue::Utf8(Some("".to_string())))],
            Ok(Some(&[
                209u8, 74u8, 2u8, 140u8, 42u8, 58u8, 43u8, 201u8, 71u8, 97u8, 2u8, 187u8,
                40u8, 130u8, 52u8, 196u8, 21u8, 162u8, 176u8, 31u8, 130u8, 142u8, 166u8,
                42u8, 197u8, 179u8, 228u8, 47u8
            ])),
            &[u8],
            Binary,
            BinaryArray
        );
        #[cfg(feature = "crypto_expressions")]
        test_function!(
            SHA224,
            &[lit(ScalarValue::Utf8(None))],
            Ok(None),
            &[u8],
            Binary,
            BinaryArray
        );
        #[cfg(not(feature = "crypto_expressions"))]
        test_function!(
            SHA224,
            &[lit(ScalarValue::Utf8(Some("tom".to_string())))],
            Err(DataFusionError::Internal(
                "function sha224 requires compilation with feature flag: crypto_expressions.".to_string()
            )),
            &[u8],
            Binary,
            BinaryArray
        );
        #[cfg(feature = "crypto_expressions")]
        test_function!(
            SHA256,
            &[lit(ScalarValue::Utf8(Some("tom".to_string())))],
            Ok(Some(&[
                225u8, 96u8, 143u8, 117u8, 197u8, 215u8, 129u8, 63u8, 61u8, 64u8, 49u8,
                203u8, 48u8, 191u8, 183u8, 134u8, 80u8, 125u8, 152u8, 19u8, 117u8, 56u8,
                255u8, 142u8, 18u8, 138u8, 111u8, 247u8, 78u8, 132u8, 230u8, 67u8
            ])),
            &[u8],
            Binary,
            BinaryArray
        );
        #[cfg(feature = "crypto_expressions")]
        test_function!(
            SHA256,
            &[lit(ScalarValue::Utf8(Some("".to_string())))],
            Ok(Some(&[
                227u8, 176u8, 196u8, 66u8, 152u8, 252u8, 28u8, 20u8, 154u8, 251u8, 244u8,
                200u8, 153u8, 111u8, 185u8, 36u8, 39u8, 174u8, 65u8, 228u8, 100u8, 155u8,
                147u8, 76u8, 164u8, 149u8, 153u8, 27u8, 120u8, 82u8, 184u8, 85u8
            ])),
            &[u8],
            Binary,
            BinaryArray
        );
        #[cfg(feature = "crypto_expressions")]
        test_function!(
            SHA256,
            &[lit(ScalarValue::Utf8(None))],
            Ok(None),
            &[u8],
            Binary,
            BinaryArray
        );
        #[cfg(not(feature = "crypto_expressions"))]
        test_function!(
            SHA256,
            &[lit(ScalarValue::Utf8(Some("tom".to_string())))],
            Err(DataFusionError::Internal(
                "function sha256 requires compilation with feature flag: crypto_expressions.".to_string()
            )),
            &[u8],
            Binary,
            BinaryArray
        );
        #[cfg(feature = "crypto_expressions")]
        test_function!(
            SHA384,
            &[lit(ScalarValue::Utf8(Some("tom".to_string())))],
            Ok(Some(&[
                9u8, 111u8, 91u8, 104u8, 170u8, 119u8, 132u8, 142u8, 79u8, 223u8, 92u8,
                28u8, 11u8, 53u8, 13u8, 226u8, 219u8, 250u8, 214u8, 15u8, 253u8, 124u8,
                37u8, 217u8, 234u8, 7u8, 198u8, 193u8, 155u8, 138u8, 77u8, 85u8, 169u8,
                24u8, 126u8, 177u8, 23u8, 197u8, 87u8, 136u8, 63u8, 88u8, 193u8, 109u8,
                250u8, 195u8, 227u8, 67u8
            ])),
            &[u8],
            Binary,
            BinaryArray
        );
        #[cfg(feature = "crypto_expressions")]
        test_function!(
            SHA384,
            &[lit(ScalarValue::Utf8(Some("".to_string())))],
            Ok(Some(&[
                56u8, 176u8, 96u8, 167u8, 81u8, 172u8, 150u8, 56u8, 76u8, 217u8, 50u8,
                126u8, 177u8, 177u8, 227u8, 106u8, 33u8, 253u8, 183u8, 17u8, 20u8, 190u8,
                7u8, 67u8, 76u8, 12u8, 199u8, 191u8, 99u8, 246u8, 225u8, 218u8, 39u8,
                78u8, 222u8, 191u8, 231u8, 111u8, 101u8, 251u8, 213u8, 26u8, 210u8,
                241u8, 72u8, 152u8, 185u8, 91u8
            ])),
            &[u8],
            Binary,
            BinaryArray
        );
        #[cfg(feature = "crypto_expressions")]
        test_function!(
            SHA384,
            &[lit(ScalarValue::Utf8(None))],
            Ok(None),
            &[u8],
            Binary,
            BinaryArray
        );
        #[cfg(not(feature = "crypto_expressions"))]
        test_function!(
            SHA384,
            &[lit(ScalarValue::Utf8(Some("tom".to_string())))],
            Err(DataFusionError::Internal(
                "function sha384 requires compilation with feature flag: crypto_expressions.".to_string()
            )),
            &[u8],
            Binary,
            BinaryArray
        );
        #[cfg(feature = "crypto_expressions")]
        test_function!(
            SHA512,
            &[lit(ScalarValue::Utf8(Some("tom".to_string())))],
            Ok(Some(&[
                110u8, 27u8, 155u8, 63u8, 232u8, 64u8, 104u8, 14u8, 55u8, 5u8, 31u8,
                122u8, 213u8, 233u8, 89u8, 214u8, 243u8, 154u8, 208u8, 248u8, 136u8,
                93u8, 133u8, 81u8, 102u8, 245u8, 92u8, 101u8, 148u8, 105u8, 211u8, 200u8,
                183u8, 129u8, 24u8, 196u8, 74u8, 42u8, 73u8, 199u8, 45u8, 219u8, 72u8,
                28u8, 214u8, 216u8, 115u8, 16u8, 52u8, 225u8, 28u8, 192u8, 48u8, 7u8,
                11u8, 168u8, 67u8, 169u8, 11u8, 52u8, 149u8, 203u8, 141u8, 62u8
            ])),
            &[u8],
            Binary,
            BinaryArray
        );
        #[cfg(feature = "crypto_expressions")]
        test_function!(
            SHA512,
            &[lit(ScalarValue::Utf8(Some("".to_string())))],
            Ok(Some(&[
                207u8, 131u8, 225u8, 53u8, 126u8, 239u8, 184u8, 189u8, 241u8, 84u8, 40u8,
                80u8, 214u8, 109u8, 128u8, 7u8, 214u8, 32u8, 228u8, 5u8, 11u8, 87u8,
                21u8, 220u8, 131u8, 244u8, 169u8, 33u8, 211u8, 108u8, 233u8, 206u8, 71u8,
                208u8, 209u8, 60u8, 93u8, 133u8, 242u8, 176u8, 255u8, 131u8, 24u8, 210u8,
                135u8, 126u8, 236u8, 47u8, 99u8, 185u8, 49u8, 189u8, 71u8, 65u8, 122u8,
                129u8, 165u8, 56u8, 50u8, 122u8, 249u8, 39u8, 218u8, 62u8
            ])),
            &[u8],
            Binary,
            BinaryArray
        );
        #[cfg(feature = "crypto_expressions")]
        test_function!(
            SHA512,
            &[lit(ScalarValue::Utf8(None))],
            Ok(None),
            &[u8],
            Binary,
            BinaryArray
        );
        #[cfg(not(feature = "crypto_expressions"))]
        test_function!(
            SHA512,
            &[lit(ScalarValue::Utf8(Some("tom".to_string())))],
            Err(DataFusionError::Internal(
                "function sha512 requires compilation with feature flag: crypto_expressions.".to_string()
            )),
            &[u8],
            Binary,
            BinaryArray
        );
        test_function!(
            SplitPart,
            &[
                lit(ScalarValue::Utf8(Some("abc~@~def~@~ghi".to_string()))),
                lit(ScalarValue::Utf8(Some("~@~".to_string()))),
                lit(ScalarValue::Int64(Some(2))),
            ],
            Ok(Some("def")),
            &str,
            Utf8,
            StringArray
        );
        test_function!(
            SplitPart,
            &[
                lit(ScalarValue::Utf8(Some("abc~@~def~@~ghi".to_string()))),
                lit(ScalarValue::Utf8(Some("~@~".to_string()))),
                lit(ScalarValue::Int64(Some(20))),
            ],
            Ok(Some("")),
            &str,
            Utf8,
            StringArray
        );
        test_function!(
            SplitPart,
            &[
                lit(ScalarValue::Utf8(Some("abc~@~def~@~ghi".to_string()))),
                lit(ScalarValue::Utf8(Some("~@~".to_string()))),
                lit(ScalarValue::Int64(Some(-1))),
            ],
            Err(DataFusionError::Execution(
                "field position must be greater than zero".to_string(),
            )),
            &str,
            Utf8,
            StringArray
        );
        test_function!(
            StartsWith,
            &[
                lit(ScalarValue::Utf8(Some("alphabet".to_string()))),
                lit(ScalarValue::Utf8(Some("alph".to_string()))),
            ],
            Ok(Some(true)),
            bool,
            Boolean,
            BooleanArray
        );
        test_function!(
            StartsWith,
            &[
                lit(ScalarValue::Utf8(Some("alphabet".to_string()))),
                lit(ScalarValue::Utf8(Some("blph".to_string()))),
            ],
            Ok(Some(false)),
            bool,
            Boolean,
            BooleanArray
        );
        test_function!(
            StartsWith,
            &[
                lit(ScalarValue::Utf8(None)),
                lit(ScalarValue::Utf8(Some("alph".to_string()))),
            ],
            Ok(None),
            bool,
            Boolean,
            BooleanArray
        );
        test_function!(
            StartsWith,
            &[
                lit(ScalarValue::Utf8(Some("alphabet".to_string()))),
                lit(ScalarValue::Utf8(None)),
            ],
            Ok(None),
            bool,
            Boolean,
            BooleanArray
        );
        #[cfg(feature = "unicode_expressions")]
        test_function!(
            Strpos,
            &[
                lit(ScalarValue::Utf8(Some("abc".to_string()))),
                lit(ScalarValue::Utf8(Some("c".to_string()))),
            ],
            Ok(Some(3)),
            i32,
            Int32,
            Int32Array
        );
        #[cfg(feature = "unicode_expressions")]
        test_function!(
            Strpos,
            &[
                lit(ScalarValue::Utf8(Some("josé".to_string()))),
                lit(ScalarValue::Utf8(Some("é".to_string()))),
            ],
            Ok(Some(4)),
            i32,
            Int32,
            Int32Array
        );
        #[cfg(feature = "unicode_expressions")]
        test_function!(
            Strpos,
            &[
                lit(ScalarValue::Utf8(Some("joséésoj".to_string()))),
                lit(ScalarValue::Utf8(Some("so".to_string()))),
            ],
            Ok(Some(6)),
            i32,
            Int32,
            Int32Array
        );
        #[cfg(feature = "unicode_expressions")]
        test_function!(
            Strpos,
            &[
                lit(ScalarValue::Utf8(Some("joséésoj".to_string()))),
                lit(ScalarValue::Utf8(Some("abc".to_string()))),
            ],
            Ok(Some(0)),
            i32,
            Int32,
            Int32Array
        );
        #[cfg(feature = "unicode_expressions")]
        test_function!(
            Strpos,
            &[
                lit(ScalarValue::Utf8(None)),
                lit(ScalarValue::Utf8(Some("abc".to_string()))),
            ],
            Ok(None),
            i32,
            Int32,
            Int32Array
        );
        #[cfg(feature = "unicode_expressions")]
        test_function!(
            Strpos,
            &[
                lit(ScalarValue::Utf8(Some("joséésoj".to_string()))),
                lit(ScalarValue::Utf8(None)),
            ],
            Ok(None),
            i32,
            Int32,
            Int32Array
        );
        #[cfg(not(feature = "unicode_expressions"))]
        test_function!(
            Strpos,
            &[
                lit(ScalarValue::Utf8(Some("joséésoj".to_string()))),
                lit(ScalarValue::Utf8(None)),
            ],
            Err(DataFusionError::Internal(
                "function strpos requires compilation with feature flag: unicode_expressions.".to_string()
            )),
            i32,
            Int32,
            Int32Array
        );
        #[cfg(feature = "unicode_expressions")]
        test_function!(
            Substr,
            &[
                lit(ScalarValue::Utf8(Some("alphabet".to_string()))),
                lit(ScalarValue::Int64(Some(0))),
            ],
            Ok(Some("alphabet")),
            &str,
            Utf8,
            StringArray
        );
        #[cfg(feature = "unicode_expressions")]
        test_function!(
            Substr,
            &[
                lit(ScalarValue::Utf8(Some("joséésoj".to_string()))),
                lit(ScalarValue::Int64(Some(5))),
            ],
            Ok(Some("ésoj")),
            &str,
            Utf8,
            StringArray
        );
        #[cfg(feature = "unicode_expressions")]
        test_function!(
            Substr,
            &[
                lit(ScalarValue::Utf8(Some("alphabet".to_string()))),
                lit(ScalarValue::Int64(Some(1))),
            ],
            Ok(Some("alphabet")),
            &str,
            Utf8,
            StringArray
        );
        #[cfg(feature = "unicode_expressions")]
        test_function!(
            Substr,
            &[
                lit(ScalarValue::Utf8(Some("alphabet".to_string()))),
                lit(ScalarValue::Int64(Some(2))),
            ],
            Ok(Some("lphabet")),
            &str,
            Utf8,
            StringArray
        );
        #[cfg(feature = "unicode_expressions")]
        test_function!(
            Substr,
            &[
                lit(ScalarValue::Utf8(Some("alphabet".to_string()))),
                lit(ScalarValue::Int64(Some(3))),
            ],
            Ok(Some("phabet")),
            &str,
            Utf8,
            StringArray
        );
        #[cfg(feature = "unicode_expressions")]
        test_function!(
            Substr,
            &[
                lit(ScalarValue::Utf8(Some("alphabet".to_string()))),
                lit(ScalarValue::Int64(Some(-3))),
            ],
            Ok(Some("alphabet")),
            &str,
            Utf8,
            StringArray
        );
        #[cfg(feature = "unicode_expressions")]
        test_function!(
            Substr,
            &[
                lit(ScalarValue::Utf8(Some("alphabet".to_string()))),
                lit(ScalarValue::Int64(Some(30))),
            ],
            Ok(Some("")),
            &str,
            Utf8,
            StringArray
        );
        #[cfg(feature = "unicode_expressions")]
        test_function!(
            Substr,
            &[
                lit(ScalarValue::Utf8(Some("alphabet".to_string()))),
                lit(ScalarValue::Int64(None)),
            ],
            Ok(None),
            &str,
            Utf8,
            StringArray
        );
        #[cfg(feature = "unicode_expressions")]
        test_function!(
            Substr,
            &[
                lit(ScalarValue::Utf8(Some("alphabet".to_string()))),
                lit(ScalarValue::Int64(Some(3))),
                lit(ScalarValue::Int64(Some(2))),
            ],
            Ok(Some("ph")),
            &str,
            Utf8,
            StringArray
        );
        #[cfg(feature = "unicode_expressions")]
        test_function!(
            Substr,
            &[
                lit(ScalarValue::Utf8(Some("alphabet".to_string()))),
                lit(ScalarValue::Int64(Some(3))),
                lit(ScalarValue::Int64(Some(20))),
            ],
            Ok(Some("phabet")),
            &str,
            Utf8,
            StringArray
        );
        #[cfg(feature = "unicode_expressions")]
        test_function!(
            Substr,
            &[
                lit(ScalarValue::Utf8(Some("alphabet".to_string()))),
                lit(ScalarValue::Int64(None)),
                lit(ScalarValue::Int64(Some(20))),
            ],
            Ok(None),
            &str,
            Utf8,
            StringArray
        );
        #[cfg(feature = "unicode_expressions")]
        test_function!(
            Substr,
            &[
                lit(ScalarValue::Utf8(Some("alphabet".to_string()))),
                lit(ScalarValue::Int64(Some(3))),
                lit(ScalarValue::Int64(None)),
            ],
            Ok(None),
            &str,
            Utf8,
            StringArray
        );
        #[cfg(feature = "unicode_expressions")]
        test_function!(
            Substr,
            &[
                lit(ScalarValue::Utf8(Some("alphabet".to_string()))),
                lit(ScalarValue::Int64(Some(1))),
                lit(ScalarValue::Int64(Some(-1))),
            ],
            Err(DataFusionError::Execution(
                "negative substring length not allowed".to_string(),
            )),
            &str,
            Utf8,
            StringArray
        );
        #[cfg(feature = "unicode_expressions")]
        test_function!(
            Substr,
            &[
                lit(ScalarValue::Utf8(Some("joséésoj".to_string()))),
                lit(ScalarValue::Int64(Some(5))),
                lit(ScalarValue::Int64(Some(2))),
            ],
            Ok(Some("és")),
            &str,
            Utf8,
            StringArray
        );
        #[cfg(not(feature = "unicode_expressions"))]
        test_function!(
            Substr,
            &[
                lit(ScalarValue::Utf8(Some("alphabet".to_string()))),
                lit(ScalarValue::Int64(Some(0))),
            ],
            Err(DataFusionError::Internal(
                "function substr requires compilation with feature flag: unicode_expressions.".to_string()
            )),
            &str,
            Utf8,
            StringArray
        );
        #[cfg(feature = "unicode_expressions")]
        test_function!(
            Translate,
            &[
                lit(ScalarValue::Utf8(Some("12345".to_string()))),
                lit(ScalarValue::Utf8(Some("143".to_string()))),
                lit(ScalarValue::Utf8(Some("ax".to_string()))),
            ],
            Ok(Some("a2x5")),
            &str,
            Utf8,
            StringArray
        );
        #[cfg(feature = "unicode_expressions")]
        test_function!(
            Translate,
            &[
                lit(ScalarValue::Utf8(None)),
                lit(ScalarValue::Utf8(Some("143".to_string()))),
                lit(ScalarValue::Utf8(Some("ax".to_string()))),
            ],
            Ok(None),
            &str,
            Utf8,
            StringArray
        );
        #[cfg(feature = "unicode_expressions")]
        test_function!(
            Translate,
            &[
                lit(ScalarValue::Utf8(Some("12345".to_string()))),
                lit(ScalarValue::Utf8(None)),
                lit(ScalarValue::Utf8(Some("ax".to_string()))),
            ],
            Ok(None),
            &str,
            Utf8,
            StringArray
        );
        #[cfg(feature = "unicode_expressions")]
        test_function!(
            Translate,
            &[
                lit(ScalarValue::Utf8(Some("12345".to_string()))),
                lit(ScalarValue::Utf8(Some("143".to_string()))),
                lit(ScalarValue::Utf8(None)),
            ],
            Ok(None),
            &str,
            Utf8,
            StringArray
        );
        #[cfg(feature = "unicode_expressions")]
        test_function!(
            Translate,
            &[
                lit(ScalarValue::Utf8(Some("é2íñ5".to_string()))),
                lit(ScalarValue::Utf8(Some("éñí".to_string()))),
                lit(ScalarValue::Utf8(Some("óü".to_string()))),
            ],
            Ok(Some("ó2ü5")),
            &str,
            Utf8,
            StringArray
        );
        #[cfg(not(feature = "unicode_expressions"))]
        test_function!(
            Translate,
            &[
                lit(ScalarValue::Utf8(Some("12345".to_string()))),
                lit(ScalarValue::Utf8(Some("143".to_string()))),
                lit(ScalarValue::Utf8(Some("ax".to_string()))),
            ],
            Err(DataFusionError::Internal(
                "function translate requires compilation with feature flag: unicode_expressions.".to_string()
            )),
            &str,
            Utf8,
            StringArray
        );
        test_function!(
            Trim,
            &[lit(ScalarValue::Utf8(Some(" trim ".to_string())))],
            Ok(Some("trim")),
            &str,
            Utf8,
            StringArray
        );
        test_function!(
            Trim,
            &[lit(ScalarValue::Utf8(Some("trim ".to_string())))],
            Ok(Some("trim")),
            &str,
            Utf8,
            StringArray
        );
        test_function!(
            Trim,
            &[lit(ScalarValue::Utf8(Some(" trim".to_string())))],
            Ok(Some("trim")),
            &str,
            Utf8,
            StringArray
        );
        test_function!(
            Trim,
            &[lit(ScalarValue::Utf8(None))],
            Ok(None),
            &str,
            Utf8,
            StringArray
        );
        test_function!(
            Upper,
            &[lit(ScalarValue::Utf8(Some("upper".to_string())))],
            Ok(Some("UPPER")),
            &str,
            Utf8,
            StringArray
        );
        test_function!(
            Upper,
            &[lit(ScalarValue::Utf8(Some("UPPER".to_string())))],
            Ok(Some("UPPER")),
            &str,
            Utf8,
            StringArray
        );
        test_function!(
            Upper,
            &[lit(ScalarValue::Utf8(None))],
            Ok(None),
            &str,
            Utf8,
            StringArray
        );
        Ok(())
    }

    #[test]
    fn test_empty_arguments_error() -> Result<()> {
        let ctx_state = ExecutionContextState::new();
        let schema = Schema::new(vec![Field::new("a", DataType::Int32, false)]);

        // pick some arbitrary functions to test
        let funs = [
            BuiltinScalarFunction::Concat,
            BuiltinScalarFunction::ToTimestamp,
            BuiltinScalarFunction::Abs,
            BuiltinScalarFunction::Repeat,
        ];

        for fun in funs.iter() {
            let expr = create_physical_expr(fun, &[], &schema, &ctx_state);

            match expr {
                Ok(..) => {
                    return Err(DataFusionError::Plan(format!(
                        "Builtin scalar function {} does not support empty arguments",
                        fun
                    )));
                }
                Err(DataFusionError::Internal(err)) => {
                    if err
                        != format!(
                            "Builtin scalar function {} does not support empty arguments",
                            fun
                        )
                    {
                        return Err(DataFusionError::Internal(format!(
                            "Builtin scalar function {} didn't got the right error message with empty arguments", fun)));
                    }
                }
                Err(..) => {
                    return Err(DataFusionError::Internal(format!(
                        "Builtin scalar function {} didn't got the right error with empty arguments", fun)));
                }
            }
        }
        Ok(())
    }

    #[test]
    fn test_empty_arguments() -> Result<()> {
        let ctx_state = ExecutionContextState::new();
        let schema = Schema::new(vec![Field::new("a", DataType::Int32, false)]);

        let funs = [BuiltinScalarFunction::Now, BuiltinScalarFunction::Random];

        for fun in funs.iter() {
            create_physical_expr(fun, &[], &schema, &ctx_state)?;
        }
        Ok(())
    }

    fn generic_test_array(
        value1: ArrayRef,
        value2: ArrayRef,
        expected_type: DataType,
        expected: &str,
    ) -> Result<()> {
        // any type works here: we evaluate against a literal of `value`
        let schema = Schema::new(vec![
            Field::new("a", value1.data_type().clone(), false),
            Field::new("b", value2.data_type().clone(), false),
        ]);
        let columns: Vec<ArrayRef> = vec![value1, value2];
        let ctx_state = ExecutionContextState::new();

        let expr = create_physical_expr(
            &BuiltinScalarFunction::Array,
            &[col("a", &schema)?, col("b", &schema)?],
            &schema,
            &ctx_state,
        )?;

        // type is correct
        assert_eq!(
            expr.data_type(&schema)?,
            // type equals to a common coercion
            DataType::FixedSizeList(Box::new(Field::new("item", expected_type, true)), 2)
        );

        // evaluate works
        let batch = RecordBatch::try_new(Arc::new(schema.clone()), columns)?;
        let result = expr.evaluate(&batch)?.into_array(batch.num_rows());

        // downcast works
        let result = result
            .as_any()
            .downcast_ref::<FixedSizeListArray>()
            .unwrap();

        // value is correct
        assert_eq!(format!("{:?}", result.value(0)), expected);

        Ok(())
    }

    #[test]
    fn test_array() -> Result<()> {
        generic_test_array(
            Arc::new(StringArray::from(vec!["aa"])),
            Arc::new(StringArray::from(vec!["bb"])),
            DataType::Utf8,
            "StringArray\n[\n  \"aa\",\n  \"bb\",\n]",
        )?;

        // different types, to validate that casting happens
        generic_test_array(
            Arc::new(UInt32Array::from(vec![1u32])),
            Arc::new(UInt64Array::from(vec![1u64])),
            DataType::UInt64,
            "PrimitiveArray<UInt64>\n[\n  1,\n  1,\n]",
        )?;

        // different types (another order), to validate that casting happens
        generic_test_array(
            Arc::new(UInt64Array::from(vec![1u64])),
            Arc::new(UInt32Array::from(vec![1u32])),
            DataType::UInt64,
            "PrimitiveArray<UInt64>\n[\n  1,\n  1,\n]",
        )
    }

    #[test]
    #[cfg(feature = "regex_expressions")]
    fn test_regexp_match() -> Result<()> {
        use arrow::array::ListArray;
        let schema = Schema::new(vec![Field::new("a", DataType::Utf8, false)]);
        let ctx_state = ExecutionContextState::new();

        let col_value: ArrayRef = Arc::new(StringArray::from(vec!["aaa-555"]));
        let pattern = lit(ScalarValue::Utf8(Some(r".*-(\d*)".to_string())));
        let columns: Vec<ArrayRef> = vec![col_value];
        let expr = create_physical_expr(
            &BuiltinScalarFunction::RegexpMatch,
            &[col("a", &schema)?, pattern],
            &schema,
            &ctx_state,
        )?;

        // type is correct
        assert_eq!(
            expr.data_type(&schema)?,
            DataType::List(Box::new(Field::new("item", DataType::Utf8, true)))
        );

        // evaluate works
        let batch = RecordBatch::try_new(Arc::new(schema.clone()), columns)?;
        let result = expr.evaluate(&batch)?.into_array(batch.num_rows());

        // downcast works
        let result = result.as_any().downcast_ref::<ListArray>().unwrap();
        let first_row = result.value(0);
        let first_row = first_row.as_any().downcast_ref::<StringArray>().unwrap();

        // value is correct
        let expected = "555".to_string();
        assert_eq!(first_row.value(0), expected);

        Ok(())
    }

    #[test]
    #[cfg(feature = "regex_expressions")]
    fn test_regexp_match_all_literals() -> Result<()> {
        use arrow::array::ListArray;
        let schema = Schema::new(vec![Field::new("a", DataType::Int32, false)]);
        let ctx_state = ExecutionContextState::new();

        let col_value = lit(ScalarValue::Utf8(Some("aaa-555".to_string())));
        let pattern = lit(ScalarValue::Utf8(Some(r".*-(\d*)".to_string())));
        let columns: Vec<ArrayRef> = vec![Arc::new(Int32Array::from(vec![1]))];
        let expr = create_physical_expr(
            &BuiltinScalarFunction::RegexpMatch,
            &[col_value, pattern],
            &schema,
            &ctx_state,
        )?;

        // type is correct
        assert_eq!(
            expr.data_type(&schema)?,
            DataType::List(Box::new(Field::new("item", DataType::Utf8, true)))
        );

        // evaluate works
        let batch = RecordBatch::try_new(Arc::new(schema.clone()), columns)?;
        let result = expr.evaluate(&batch)?.into_array(batch.num_rows());

        // downcast works
        let result = result.as_any().downcast_ref::<ListArray>().unwrap();
        let first_row = result.value(0);
        let first_row = first_row.as_any().downcast_ref::<StringArray>().unwrap();

        // value is correct
        let expected = "555".to_string();
        assert_eq!(first_row.value(0), expected);

        Ok(())
    }
}<|MERGE_RESOLUTION|>--- conflicted
+++ resolved
@@ -170,11 +170,7 @@
     Arc<dyn Fn(&[DataType]) -> Result<Arc<DataType>> + Send + Sync>;
 
 /// Enum of all built-in scalar functions
-<<<<<<< HEAD
 #[derive(Debug, Clone, PartialEq, Eq, PartialOrd, Ord, Hash)]
-=======
-#[derive(Debug, Clone, PartialEq, Eq, Hash)]
->>>>>>> 6f7b2d25
 pub enum BuiltinScalarFunction {
     // math functions
     /// abs
