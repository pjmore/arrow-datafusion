// Licensed to the Apache Software Foundation (ASF) under one
// or more contributor license agreements.  See the NOTICE file
// distributed with this work for additional information
// regarding copyright ownership.  The ASF licenses this file
// to you under the Apache License, Version 2.0 (the
// "License"); you may not use this file except in compliance
// with the License.  You may obtain a copy of the License at
//
//   http://www.apache.org/licenses/LICENSE-2.0
//
// Unless required by applicable law or agreed to in writing,
// software distributed under the License is distributed on an
// "AS IS" BASIS, WITHOUT WARRANTIES OR CONDITIONS OF ANY
// KIND, either express or implied.  See the License for the
// specific language governing permissions and limitations
// under the License.

//! Defines the join plan for executing partitions in parallel and then joining the results
//! into a set of partitions.

use ahash::RandomState;

use arrow::{
    array::{
        ArrayData, ArrayRef, BooleanArray, LargeStringArray, PrimitiveArray,
        TimestampMicrosecondArray, TimestampMillisecondArray, TimestampSecondArray,
        UInt32BufferBuilder, UInt32Builder, UInt64BufferBuilder, UInt64Builder, BufferBuilder, Date32Array, Date64Array,
    },
    compute,
    datatypes::{UInt32Type, UInt64Type},
};
use smallvec::{smallvec, SmallVec};
use std::{sync::Arc};
use std::{any::Any, usize};
use std::{time::Instant, vec};

use futures::{ready, Stream, StreamExt, TryStreamExt};

use arrow::array::{new_null_array, Array};
use arrow::datatypes::DataType;
use arrow::datatypes::{Schema, SchemaRef};
use arrow::error::Result as ArrowResult;
use arrow::record_batch::RecordBatch;

use arrow::array::{
    Float32Array, Float64Array, Int16Array, Int32Array, Int64Array, Int8Array,
    StringArray, TimestampNanosecondArray, UInt16Array, UInt32Array, UInt64Array,
    UInt8Array,
};

use hashbrown::raw::RawTable;

use super::{
    coalesce_partitions::CoalescePartitionsExec,
    expressions::PhysicalSortExpr,
    join_utils::{build_join_schema, check_join_is_valid, ColumnIndex, JoinOn, JoinSide},  hash_utils::create_hashes_chunked,
};
use super::{
    expressions::Column,
    metrics::{self, ExecutionPlanMetricsSet, MetricBuilder, MetricsSet},
};
use super::{hash_utils::create_hashes, Statistics};
use crate::error::{DataFusionError, Result};
use crate::logical_plan::JoinType;

use super::{
    DisplayFormatType, ExecutionPlan, Partitioning, RecordBatchStream,
    SendableRecordBatchStream,
};
use crate::arrow::array::BooleanBufferBuilder;
use crate::arrow::datatypes::TimeUnit;
use crate::execution::context::TaskContext;
use crate::physical_plan::coalesce_batches::concat_batches;
use crate::physical_plan::PhysicalExpr;

use crate::physical_plan::join_utils::{OnceAsync, OnceFut};
use log::debug;
use std::fmt;
use std::task::Poll;

// Maps a `u64` hash value based on the left ["on" values] to a list of indices with this key's value.
//
// Note that the `u64` keys are not stored in the hashmap (hence the `()` as key), but are only used
// to put the indices in a certain bucket.
// By allocating a `HashMap` with capacity for *at least* the number of rows for entries at the left side,
// we make sure that we don't have to re-hash the hashmap, which needs access to the key (the hash in this case) value.
// E.g. 1 -> [3, 6, 8] indicates that the column values map to rows 3, 6 and 8 for hash value 1
// As the key is a hash value, we need to check possible hash collisions in the probe stage
// During this stage it might be the case that a row is contained the same hashmap value,
// but the values don't match. Those are checked in the [equal_rows] macro
// TODO: speed up collission check and move away from using a hashbrown HashMap
// https://github.com/apache/arrow-datafusion/issues/50
struct JoinHashMap(RawTable<(u64, SmallVec<[u64; 1]>)>);

impl fmt::Debug for JoinHashMap {
    fn fmt(&self, _f: &mut fmt::Formatter) -> fmt::Result {
        Ok(())
    }
}

<<<<<<< HEAD


type JoinLeftData = Arc<(JoinHashMap, RecordBatch)>;
=======
type JoinLeftData = (JoinHashMap, RecordBatch);
>>>>>>> 7b95dcb3

/// join execution plan executes partitions in parallel and combines them into a set of
/// partitions.
#[derive(Debug)]
pub struct HashJoinExec {
    /// left (build) side which gets hashed
    left: Arc<dyn ExecutionPlan>,
    /// right (probe) side which are filtered by the hash table
    right: Arc<dyn ExecutionPlan>,
    /// Set of common columns used to join on
    on: Vec<(Column, Column)>,
    /// How the join is performed
    join_type: JoinType,
    /// The schema once the join is applied
    schema: SchemaRef,
    /// Build-side data
    left_fut: OnceAsync<JoinLeftData>,
    /// Shares the `RandomState` for the hashing algorithm
    random_state: RandomState,
    /// Partitioning mode to use
    mode: PartitionMode,
    /// Execution metrics
    metrics: ExecutionPlanMetricsSet,
    /// Information of index and left / right placement of columns
    column_indices: Vec<ColumnIndex>,
    /// If null_equals_null is true, null == null else null != null
    null_equals_null: bool,
}

/// Metrics for HashJoinExec
#[derive(Debug)]
struct HashJoinMetrics {
    /// Total time for joining probe-side batches to the build-side batches
    join_time: metrics::Time,
    /// Number of batches consumed by this operator
    input_batches: metrics::Count,
    /// Number of rows consumed by this operator
    input_rows: metrics::Count,
    /// Number of batches produced by this operator
    output_batches: metrics::Count,
    /// Number of rows produced by this operator
    output_rows: metrics::Count,
}

impl HashJoinMetrics {
    pub fn new(partition: usize, metrics: &ExecutionPlanMetricsSet) -> Self {
        let join_time = MetricBuilder::new(metrics).subset_time("join_time", partition);

        let input_batches =
            MetricBuilder::new(metrics).counter("input_batches", partition);

        let input_rows = MetricBuilder::new(metrics).counter("input_rows", partition);

        let output_batches =
            MetricBuilder::new(metrics).counter("output_batches", partition);

        let output_rows = MetricBuilder::new(metrics).output_rows(partition);

        Self {
            join_time,
            input_batches,
            input_rows,
            output_batches,
            output_rows,
        }
    }
}

#[derive(Clone, Copy, Debug, PartialEq)]
/// Partitioning mode to use for hash join
pub enum PartitionMode {
    /// Left/right children are partitioned using the left and right keys
    Partitioned,
    /// Left side will collected into one partition
    CollectLeft,
}

impl HashJoinExec {
    /// Tries to create a new [HashJoinExec].
    /// # Error
    /// This function errors when it is not possible to join the left and right sides on keys `on`.
    pub fn try_new(
        left: Arc<dyn ExecutionPlan>,
        right: Arc<dyn ExecutionPlan>,
        on: JoinOn,
        join_type: &JoinType,
        partition_mode: PartitionMode,
        null_equals_null: &bool,
    ) -> Result<Self> {
        let left_schema = left.schema();
        let right_schema = right.schema();
        if on.is_empty() {
            return Err(DataFusionError::Plan(
                "On constraints in HashJoinExec should be non-empty".to_string(),
            ));
        }

        check_join_is_valid(&left_schema, &right_schema, &on)?;

        let (schema, column_indices) =
            build_join_schema(&left_schema, &right_schema, join_type);

        let random_state = RandomState::with_seeds(0, 0, 0, 0);

        Ok(HashJoinExec {
            left,
            right,
            on,
            join_type: *join_type,
            schema: Arc::new(schema),
            left_fut: Default::default(),
            random_state,
            mode: partition_mode,
            metrics: ExecutionPlanMetricsSet::new(),
            column_indices,
            null_equals_null: *null_equals_null,
        })
    }

    /// left (build) side which gets hashed
    pub fn left(&self) -> &Arc<dyn ExecutionPlan> {
        &self.left
    }

    /// right (probe) side which are filtered by the hash table
    pub fn right(&self) -> &Arc<dyn ExecutionPlan> {
        &self.right
    }

    /// Set of common columns used to join on
    pub fn on(&self) -> &[(Column, Column)] {
        &self.on
    }

    /// How the join is performed
    pub fn join_type(&self) -> &JoinType {
        &self.join_type
    }

    /// The partitioning mode of this hash join
    pub fn partition_mode(&self) -> &PartitionMode {
        &self.mode
    }

    /// Get null_equals_null
    pub fn null_equals_null(&self) -> &bool {
        &self.null_equals_null
    }
}

impl ExecutionPlan for HashJoinExec {
    fn as_any(&self) -> &dyn Any {
        self
    }

    fn schema(&self) -> SchemaRef {
        self.schema.clone()
    }

    fn children(&self) -> Vec<Arc<dyn ExecutionPlan>> {
        vec![self.left.clone(), self.right.clone()]
    }

    fn with_new_children(
        self: Arc<Self>,
        children: Vec<Arc<dyn ExecutionPlan>>,
    ) -> Result<Arc<dyn ExecutionPlan>> {
        Ok(Arc::new(HashJoinExec::try_new(
            children[0].clone(),
            children[1].clone(),
            self.on.clone(),
            &self.join_type,
            self.mode,
            &self.null_equals_null,
        )?))
    }

    fn output_partitioning(&self) -> Partitioning {
        self.right.output_partitioning()
    }

    fn output_ordering(&self) -> Option<&[PhysicalSortExpr]> {
        None
    }

    fn relies_on_input_order(&self) -> bool {
        false
    }

    fn execute(
        &self,
        partition: usize,
        context: Arc<TaskContext>,
    ) -> Result<SendableRecordBatchStream> {
        let on_left = self.on.iter().map(|on| on.0.clone()).collect::<Vec<_>>();
        let on_right = self.on.iter().map(|on| on.1.clone()).collect::<Vec<_>>();

        let left_fut = match self.mode {
            PartitionMode::CollectLeft => self.left_fut.once(|| {
                collect_left_input(
                    self.random_state.clone(),
                    self.left.clone(),
                    on_left.clone(),
                    context.clone(),
                )
            }),
            PartitionMode::Partitioned => OnceFut::new(partitioned_left_input(
                partition,
                self.random_state.clone(),
                self.left.clone(),
                on_left.clone(),
                context.clone(),
            )),
        };

        // we have the batches and the hash map with their keys. We can how create a stream
        // over the right that uses this information to issue new batches.
        let right_stream = self.right.execute(partition, context)?;

<<<<<<< HEAD
        let right_stream = self.right.execute(partition, context.clone()).await?;
        let on_right = self.on.iter().map(|on| on.1.clone()).collect::<Vec<_>>();

        let num_rows = left_data.1.num_rows();
        let visited_left_side = match self.join_type {
            JoinType::Left | JoinType::Full | JoinType::Semi | JoinType::Anti => {
                let mut buffer = BooleanBufferBuilder::new(num_rows);

                buffer.append_n(num_rows, false);

                buffer
            }
            JoinType::Inner | JoinType::Right => BooleanBufferBuilder::new(0),
        };
        Ok(Box::pin(HashJoinStream::try_new(
            self.schema.clone(),
            on_left,
            on_right,
            self.join_type,
            left_data,
            right_stream,
            self.column_indices.clone(),
            self.random_state.clone(),
            visited_left_side,
            HashJoinMetrics::new(partition, &self.metrics),
            self.null_equals_null,
        )?))
=======
        Ok(Box::pin(HashJoinStream {
            schema: self.schema(),
            on_left,
            on_right,
            join_type: self.join_type,
            left_fut,
            visited_left_side: None,
            right: right_stream,
            column_indices: self.column_indices.clone(),
            random_state: self.random_state.clone(),
            join_metrics: HashJoinMetrics::new(partition, &self.metrics),
            null_equals_null: self.null_equals_null,
            is_exhausted: false,
        }))
>>>>>>> 7b95dcb3
    }

    fn fmt_as(
        &self,
        t: DisplayFormatType,
        f: &mut std::fmt::Formatter,
    ) -> std::fmt::Result {
        match t {
            DisplayFormatType::Default => {
                write!(
                    f,
                    "HashJoinExec: mode={:?}, join_type={:?}, on={:?}",
                    self.mode, self.join_type, self.on
                )
            }
        }
    }

    fn metrics(&self) -> Option<MetricsSet> {
        Some(self.metrics.clone_inner())
    }

    fn statistics(&self) -> Statistics {
        // TODO stats: it is not possible in general to know the output size of joins
        // There are some special cases though, for example:
        // - `A LEFT JOIN B ON A.col=B.col` with `COUNT_DISTINCT(B.col)=COUNT(B.col)`
        Statistics::default()
    }
}

async fn collect_left_input(
    random_state: RandomState,
    left: Arc<dyn ExecutionPlan>,
    on_left: Vec<Column>,
    context: Arc<TaskContext>,
) -> Result<JoinLeftData> {
    let schema = left.schema();
    let start = Instant::now();

    // merge all left parts into a single stream
    let merge = CoalescePartitionsExec::new(left);
    let stream = merge.execute(0, context)?;

    // This operation performs 2 steps at once:
    // 1. creates a [JoinHashMap] of all batches from the stream
    // 2. stores the batches in a vector.
    let initial = (0, Vec::new());
    let (num_rows, batches) = stream
        .try_fold(initial, |mut acc, batch| async {
            acc.0 += batch.num_rows();
            acc.1.push(batch);
            Ok(acc)
        })
        .await?;

    let mut hashmap = JoinHashMap(RawTable::with_capacity(num_rows));
    let mut hashes_buffer = Vec::new();
    let mut offset = 0;
    for batch in batches.iter() {
        hashes_buffer.clear();
        hashes_buffer.resize(batch.num_rows(), 0);
        update_hash(
            &on_left,
            batch,
            &mut hashmap,
            offset,
            &random_state,
            &mut hashes_buffer,
        )?;
        offset += batch.num_rows();
    }
    // Merge all batches into a single batch, so we
    // can directly index into the arrays
    let single_batch = concat_batches(&schema, &batches, num_rows)?;

    debug!(
        "Built build-side of hash join containing {} rows in {} ms",
        num_rows,
        start.elapsed().as_millis()
    );

    Ok((hashmap, single_batch))
}

async fn partitioned_left_input(
    partition: usize,
    random_state: RandomState,
    left: Arc<dyn ExecutionPlan>,
    on_left: Vec<Column>,
    context: Arc<TaskContext>,
) -> Result<JoinLeftData> {
    let schema = left.schema();

    let start = Instant::now();

    // Load 1 partition of left side in memory
    let stream = left.execute(partition, context.clone())?;

    // This operation performs 2 steps at once:
    // 1. creates a [JoinHashMap] of all batches from the stream
    // 2. stores the batches in a vector.
    let initial = (0, Vec::new());
    let (num_rows, batches) = stream
        .try_fold(initial, |mut acc, batch| async {
            acc.0 += batch.num_rows();
            acc.1.push(batch);
            Ok(acc)
        })
        .await?;

    let mut hashmap = JoinHashMap(RawTable::with_capacity(num_rows));
    let mut hashes_buffer = Vec::new();
    let mut offset = 0;
    for batch in batches.iter() {
        hashes_buffer.clear();
        hashes_buffer.resize(batch.num_rows(), 0);
        update_hash(
            &on_left,
            batch,
            &mut hashmap,
            offset,
            &random_state,
            &mut hashes_buffer,
        )?;
        offset += batch.num_rows();
    }
    // Merge all batches into a single batch, so we
    // can directly index into the arrays
    let single_batch = concat_batches(&schema, &batches, num_rows)?;

    debug!(
        "Built build-side {} of hash join containing {} rows in {} ms",
        partition,
        num_rows,
        start.elapsed().as_millis()
    );

    Ok((hashmap, single_batch))
}

/// Updates `hash` with new entries from [RecordBatch] evaluated against the expressions `on`,
/// assuming that the [RecordBatch] corresponds to the `index`th
fn update_hash(
    on: &[Column],
    batch: &RecordBatch,
    hash_map: &mut JoinHashMap,
    offset: usize,
    random_state: &RandomState,
    hashes_buffer: &mut Vec<u64>,
) -> Result<()> {
    // evaluate the keys
    let keys_values = on
        .iter()
        .map(|c| Ok(c.evaluate(batch)?.into_array(batch.num_rows())))
        .collect::<Result<Vec<_>>>()?;

    // calculate the hash values
    let hash_values = create_hashes(&keys_values, random_state, hashes_buffer)?;

    // insert hashes to key of the hashmap
    for (row, hash_value) in hash_values.iter().enumerate() {
        let item = hash_map
            .0
            .get_mut(*hash_value, |(hash, _)| *hash_value == *hash);
        if let Some((_, indices)) = item {
            indices.push((row + offset) as u64);
        } else {
            hash_map.0.insert(
                *hash_value,
                (*hash_value, smallvec![(row + offset) as u64]),
                |(hash, _)| *hash,
            );
        }
    }
    Ok(())
}
/// A stream that issues [RecordBatch]es as they arrive from the right  of the join.
struct HashJoinStream {
<<<<<<< HEAD
    //Describes what kind of join is being done on what columns
    join_data: JoinData,
    /// right side of the join
    right: SendableRecordBatchStream,
    /// Keeps track of the left side rows whether they are visited
    visited_left_side: BooleanBufferBuilder,
=======
    /// Input schema
    schema: Arc<Schema>,
    /// columns from the left
    on_left: Vec<Column>,
    /// columns from the right used to compute the hash
    on_right: Vec<Column>,
    /// type of the join
    join_type: JoinType,
    /// future for data from left side
    left_fut: OnceFut<JoinLeftData>,
    /// Keeps track of the left side rows whether they are visited
    visited_left_side: Option<BooleanBufferBuilder>,
    /// right
    right: SendableRecordBatchStream,
    /// Random state used for hashing initialization
    random_state: RandomState,
>>>>>>> 7b95dcb3
    /// There is nothing to process anymore and left side is processed in case of left join
    is_exhausted: bool,
    /// Metrics
    join_metrics: HashJoinMetrics,
    join_buffers: HashJoinBuffers<HASH_BUFFER_SIZE>,
}

<<<<<<< HEAD
#[allow(clippy::too_many_arguments)]
impl HashJoinStream {
    fn try_new(
        schema: Arc<Schema>,
        on_left: Vec<Column>,
        on_right: Vec<Column>,
        join_type: JoinType,
        left_data: JoinLeftData,
        right: SendableRecordBatchStream,
        column_indices: Vec<ColumnIndex>,
        random_state: RandomState,
        visited_left_side: BooleanBufferBuilder,
        join_metrics: HashJoinMetrics,
        null_equals_null: bool,
    ) -> Result<Self> {
        let num_join_cols = on_left.len();
        Ok(HashJoinStream {
            join_data: JoinData::try_new(
                schema,
                on_left,
                on_right,
                join_type,
                left_data,
                random_state,
                column_indices,
                null_equals_null,
            )?,
            join_buffers: HashJoinBuffers{
                hash_buffer: [0; HASH_BUFFER_SIZE],
                left_index_buffer: [0; HASH_BUFFER_SIZE],
                right_index_buffer: [0; HASH_BUFFER_SIZE], 
                match_buffer: [false; HASH_BUFFER_SIZE],
                dictionary_hash_cache: {
                    let mut cache = Vec::with_capacity(num_join_cols);
                    for _ in 0..num_join_cols{
                        cache.push(Vec::new());
                    }
                    cache
                }
            },
            right,
            visited_left_side,
            is_exhausted: false,
            join_metrics,
        })
    }
}

=======
>>>>>>> 7b95dcb3
impl RecordBatchStream for HashJoinStream {
    fn schema(&self) -> SchemaRef {
        self.join_data.schema.clone()
    }
}

/// Returns a new [RecordBatch] by combining the `left` and `right` according to `indices`.
/// The resulting batch has [Schema] `schema`.
/// # Error
/// This function errors when:
/// *
fn build_batch_from_indices(
    join_data: &JoinData,
    right: &RecordBatch,
    left_indices: UInt64Array,
    right_indices: UInt32Array,
) -> ArrowResult<(RecordBatch, UInt64Array)> {
    // build the columns of the new [RecordBatch]:
    // 1. pick whether the column is from the left or right
    // 2. based on the pick, `take` items from the different RecordBatches
    let mut columns: Vec<Arc<dyn Array>> = Vec::with_capacity(join_data.schema.fields().len());
    for column_index in &join_data.column_indices {
        let array = match column_index.side {
            JoinSide::Left => {
                let array = join_data.left_data.1.column(column_index.index);
                if array.is_empty() || left_indices.null_count() == left_indices.len() {
                    // Outer join would generate a null index when finding no match at our side.
                    // Therefore, it's possible we are empty but need to populate an n-length null array,
                    // where n is the length of the index array.
                    assert_eq!(left_indices.null_count(), left_indices.len());
                    new_null_array(array.data_type(), left_indices.len())
                } else {
                    compute::take(array.as_ref(), &left_indices, None)?
                }
            }
            JoinSide::Right => {
                let array = right.column(column_index.index);
                if array.is_empty() || right_indices.null_count() == right_indices.len() {
                    assert_eq!(right_indices.null_count(), right_indices.len());
                    new_null_array(array.data_type(), right_indices.len())
                } else {
                    compute::take(array.as_ref(), &right_indices, None)?
                }
            }
        };
        columns.push(array);
    }
    RecordBatch::try_new(Arc::new(join_data.schema.as_ref().clone()), columns).map(|x| (x, left_indices))
}




//During matching 13*N bytes will be taken up by various buffers, 8 bytes for N u64, 4 bytes from N u32, and 1 byte from N bools. 
//Unlikely to be evicted from cache because every op will use tcolumn comparison will use them. Typical L1 cache size is 64KB
//Want to leave significant portion of L1 cache open for column data to avoid evicting match and index buffers.
// N | Est L1 % utilization 
// 64 | 1.2 %
// 256 | 5%
// 1024 | 20%
const HASH_BUFFER_SIZE: usize = 128;

 struct HashJoinBuffers<const N: usize>{
    //Buffer that stores the hashes of the rows being considered
    hash_buffer: [u64; N],
    //Buffer that stores the index mapping between the hash side and probe side of the join
    //64 bit 12*N bytes taken up
    left_index_buffer:[u64; N],
    right_index_buffer: [u32; N],
    //N bytes taken up
    //Buffer that stores the row equalities of the mappings stored in the index_buffer. match_buffer[0]=true means that the rows are equal for the mapping at index_buffer[0] 
    match_buffer: [bool; N],
    dictionary_hash_cache: Vec<Vec<u64>>,   
}

impl<const N: usize> HashJoinBuffers<N>{
    #[inline]
    unsafe fn get_matching_data_unchecked(&self, idx: usize)->(bool, u64, u32){
        let is_match = *self.match_buffer.get_unchecked(idx);
        let lidx = *self.left_index_buffer.get_unchecked(idx);
        let ridx = *self.right_index_buffer.get_unchecked(idx);
        (is_match, lidx, ridx)
    }

    #[inline]
    unsafe fn set_mapping_data(&mut self, idx: u32, lidx: u64, ridx: u32){
        *self.left_index_buffer.get_unchecked_mut(idx as usize ) = lidx;
        *self.right_index_buffer.get_unchecked_mut(idx as usize ) = ridx;
    }

    #[inline]
    /// Process the match and mapping buffers as if a inner join is being doing, appending those mappings where all rows are equal to the indices buffer builders.
    /// SAFETY: All values withing the current instances left_index_buffer and right_index_buffer must be within bounds for the left and right array respectively.
    unsafe fn process_buffers_inner_or_left<const PROCESS_ALL: bool>(&mut self, left_arrays: &[ArrayRef], right_arrays: &[ArrayRef], left_indices: &mut UInt64BufferBuilder, right_indices:&mut UInt32BufferBuilder, num_to_process: u32, null_equals_null: bool)->ArrowResult<()>{
            let matches = &mut self.match_buffer;
            let left_indexes = &self.left_index_buffer;
            let right_indexes = &self.right_index_buffer;
            let num_to_process: u32 = if PROCESS_ALL{
                N as u32
            }else{
                num_to_process
            };
            let match_count = check_equal_rows_vectorized(matches, &left_arrays, &right_arrays, left_indexes, right_indexes, num_to_process, null_equals_null)?;
            //if match_count != 0{
            right_indices.reserve(match_count as usize);
            left_indices.reserve(match_count as usize);
            self.build_mappings_inner_or_left( left_indices, right_indices, num_to_process);
            //}
            //}
            Ok(())
    }
    #[inline]
    /// Process the match and mapping buffers as if a right join is being doing, appending those mappings where all rows are equal to the indices buffer builders.
    /// SAFETY: All values withing the current instances left_index_buffer and right_index_buffer must be within bounds for the left and right array respectively.
    unsafe fn process_buffers_full_or_right<const PROCESS_ALL: bool>(&mut self, left_arrays: &[ArrayRef], right_arrays: &[ArrayRef], left_indices: &mut UInt64Builder, right_indices:&mut UInt32Builder, num_to_process: u32, null_equals_null: bool, curr_ridx: &mut u32, matched: &mut bool)->Result<()>{
        let matches = &mut self.match_buffer;
        let left_indexes = &self.left_index_buffer;
        let right_indexes = &self.right_index_buffer;
        let num_to_process: u32 = if PROCESS_ALL{
            N as u32
        }else{
            num_to_process
        };
        //println!("Processing right buffers: ISFull[{}] {}",PROCESS_ALL, num_to_process);
        check_equal_rows_vectorized(matches, &left_arrays, &right_arrays, left_indexes, right_indexes, num_to_process, null_equals_null)?;
        self.build_mappings_full_or_right(left_indices,  right_indices, num_to_process, curr_ridx, matched)?;
        Ok(())
    }
    #[inline]
    unsafe fn process_buffers_semi_or_anti<const PROCESS_ALL: bool>(&mut self, left_arrays: &[ArrayRef], right_arrays: &[ArrayRef], left_indices: &mut UInt64BufferBuilder, num_to_process: u32, null_equals_null:bool)->Result<()>{
        let matches = &mut self.match_buffer;
        let left_indexes = &self.left_index_buffer;
        let right_indexes = &self.right_index_buffer;
        let num_to_process: u32 = if PROCESS_ALL{
            N as u32
        }else{
            num_to_process
        };
        check_equal_rows_vectorized(matches, &left_arrays, &right_arrays, left_indexes, right_indexes, num_to_process, null_equals_null)?;
        self.build_mappings_semi_or_anti(left_indices, num_to_process);
        
        Ok(())
    }
}











impl<const N:usize> HashJoinBuffers<N>{
    fn build_mappings_full_or_right(&self,left_indices: &mut UInt64Builder, right_indices: &mut UInt32Builder, num_to_process: u32, curr_ridx: &mut u32, matched: &mut bool)->ArrowResult<()>{
        assert!(num_to_process <= N as u32);
        for i in 0..num_to_process{
            let (is_match, lidx, ridx) = unsafe{self.get_matching_data_unchecked(i as usize)};
            if *curr_ridx != ridx{
                if !*matched{
                    //println!("Adding null<->{}",ridx);
                    left_indices.append_null()?;
                    right_indices.append_value(ridx)?;
                }
                *curr_ridx = ridx;
                *matched = false;
            }
            if is_match{
                //println!("Adding {lidx}<->{ridx}");
                left_indices.append_value(lidx)?;
                right_indices.append_value(ridx)?;
                *matched = true;
            }
        }
        Ok(())
    }
    
    fn build_mappings_inner_or_left(&self, left_indices: &mut BufferBuilder<u64>, right_indices: &mut BufferBuilder<u32>, num_to_process: u32){
        assert!(num_to_process as usize <= N);
        for i in 0..num_to_process{
            let (is_match, lidx, ridx) = unsafe{self.get_matching_data_unchecked(i as usize)};
            if is_match{
                left_indices.append(lidx);
                right_indices.append(ridx as u32);
            }
        }
    }

    fn build_mappings_semi_or_anti(&self, left_indices: &mut BufferBuilder<u64>, num_to_process: u32){
        assert!(num_to_process as usize <= N);
        for i in 0..num_to_process{
            let is_match = *unsafe{self.match_buffer.get_unchecked(i as usize)};
            let lidx = *unsafe{self.left_index_buffer.get_unchecked(i as usize)};
            if is_match{
                left_indices.append(lidx);
            }
        }
    }
}



fn build_join_indexes_full_or_right<const N: usize>(
    left_join_values: &[Arc<dyn Array>],
    left_hashmap: &JoinHashMap,
    keys_values: &[Arc<dyn Array>],
    random_state: &RandomState,
    buffers: &mut HashJoinBuffers<N>,
    null_equals_null: bool
)->ArrowResult<(UInt64Array, UInt32Array)>{


    
    //This is annoying can't use u32 as array size so have to dynamically assert N is less than u32::MAX. Probably fine since using u32::MAX for the static buffer sizes 
    //Would thrash the cpu cache like nothing else as it would take 10.5 MiB in memory
    assert!(N <= u32::MAX as usize);
    let mut left_indices = UInt64Array::builder(0);
    let mut right_indices = UInt32Array::builder(0);
    let mut right_idx: u32 = 0;
    let mut buffer_idx:u32 = 0;
    let right_row_count:u32 = keys_values[0].len().try_into().expect("Number of rows for record batch should be less than u32::MAX, which is 4294967295, rows");
    
    let mut curr_ridx = u32::MAX;
    let mut matched = true;
    while right_idx < right_row_count{
        let num_to_process = (right_row_count - right_idx).min(N as u32);
        //Fill the buffer with num_to_process hashes
        create_hashes_chunked(&keys_values, random_state, &mut buffers.hash_buffer, &mut buffers.dictionary_hash_cache,right_idx, num_to_process)?;
        //For each hash get matching row mappings. When buffer is full then 
        for hash_idx in 0..num_to_process{
            let row = right_idx + hash_idx;
            let hash_value = buffers.hash_buffer[hash_idx as usize];
            if let Some((_, indices)) = left_hashmap.0.get(hash_value, |(hash, _)| hash_value == *hash){
                for i in indices{
                    unsafe{buffers.set_mapping_data(buffer_idx, *i, row)};
                    buffer_idx +=1;
                    if buffer_idx == (N as u32){
                        
                        unsafe{
                            buffers.process_buffers_full_or_right::<true>(left_join_values, keys_values, &mut left_indices, &mut right_indices, N as u32, null_equals_null, &mut curr_ridx, &mut matched)?;
                        }
                        buffer_idx = 0;
                    }
                }
            }else{
                left_indices.append_null()?;
                right_indices.append_value(row as u32)?;
            }
        }
        right_idx += num_to_process;
    }
    if buffer_idx != 0{
        unsafe{
            buffers.process_buffers_full_or_right::<false>(left_join_values, keys_values, &mut left_indices, &mut right_indices, buffer_idx, null_equals_null, &mut curr_ridx, &mut matched)?;
        }
    }
    
    
    if !matched{
        //println!("Adding null<->{curr_ridx}");
        left_indices.append_null()?;
        right_indices.append_value(curr_ridx)?;
    }
    Ok((left_indices.finish(), right_indices.finish())) 
}

fn build_join_indexes_inner_or_left<const N: usize>(
    left_join_values: &[Arc<dyn Array>],
    left_hashmap: &JoinHashMap,
    keys_values: &[Arc<dyn Array>],
    random_state: &RandomState,
    buffers: &mut HashJoinBuffers<N>,
    null_equals_null: bool
)->Result<(UInt64Array, UInt32Array)>{
    assert!(N <= u32::MAX as usize);
    // Using a buffer builder to avoid slower normal builder
    let mut left_indices = UInt64BufferBuilder::new(0);
    let mut right_indices = UInt32BufferBuilder::new(0);
    let mut right_idx = 0;
    let mut buffer_idx:u32 = 0;
    let right_row_count:u32 = keys_values[0].len().try_into().expect("Number of rows for record batch should be less than u32::MAX, which is 4294967295, rows");

    
    while right_idx < right_row_count{
        let num_to_process = (right_row_count - right_idx).min(N as u32);
        //Fill the buffer with num_to_process hashes
        create_hashes_chunked(&keys_values, random_state, &mut buffers.hash_buffer, &mut buffers.dictionary_hash_cache, right_idx, num_to_process)?;
        //For each hash get matching row mappings. When buffer is full then 
        for hash_idx in 0..num_to_process{
            let row = right_idx + hash_idx;
            let hash_value = buffers.hash_buffer[hash_idx as usize];
            if let Some((_, indices)) = left_hashmap.0.get(hash_value, |(hash, _)| hash_value == *hash){
                for i in indices{
                    unsafe{buffers.set_mapping_data(buffer_idx, *i, row)};
                    buffer_idx +=1;
                    if buffer_idx == (N as u32){
                        unsafe{buffers.process_buffers_inner_or_left::<true>(left_join_values, keys_values, &mut left_indices, &mut right_indices, N as u32, null_equals_null)?;
                        }
                        buffer_idx = 0;
                    }
                }
            }
        }
        right_idx += num_to_process;
    }
    if buffer_idx != 0{
        unsafe{buffers.process_buffers_inner_or_left::<false>(left_join_values, keys_values, &mut left_indices, &mut right_indices, buffer_idx, null_equals_null)?;
        }
    }

    let left = ArrayData::builder(DataType::UInt64)
        .len(left_indices.len())
        .add_buffer(left_indices.finish())
        .build()
        .unwrap();
    let right = ArrayData::builder(DataType::UInt32)
        .len(right_indices.len())
        .add_buffer(right_indices.finish())
        .build()
        .unwrap();

    Ok((
        PrimitiveArray::<UInt64Type>::from(left),
        PrimitiveArray::<UInt32Type>::from(right),
    ))
}


fn build_join_indexes_semi_or_anti<const N: usize>(
    left_join_values: &[Arc<dyn Array>],
    left_hashmap: &JoinHashMap,
    keys_values: &[Arc<dyn Array>],
    random_state: &RandomState,
    buffers: &mut HashJoinBuffers<N>,
    null_equals_null: bool
)->Result<UInt64Array>{

    // Using a buffer builder to avoid slower normal builder
    let mut left_indices = UInt64BufferBuilder::new(0);
    let mut right_idx: u32 = 0;
    let mut idx_buffer_idx: u32 = 0;
    let right_row_count = keys_values[0].len().try_into().expect("Number of rows for record batch should be less than u32::MAX, which is 4294967295, rows");
    while right_idx < right_row_count{
        let num_to_process = (right_row_count - right_idx).min(N as u32);
        //Fill the buffer with num_to_process hashes
        create_hashes_chunked(&keys_values, random_state, &mut buffers.hash_buffer, &mut buffers.dictionary_hash_cache, right_idx, num_to_process)?;

        
        //For each hash get matching row mappings. When buffer is full then 
        for hash_idx in 0..num_to_process{
            let row = right_idx + hash_idx;
            let hash_value = buffers.hash_buffer[hash_idx as usize];
            if let Some((_, indices)) = left_hashmap.0.get(hash_value, |(hash, _)| hash_value == *hash){
                for i in indices{
                    unsafe{buffers.set_mapping_data(idx_buffer_idx, *i,row)};
                    idx_buffer_idx +=1;
                    if idx_buffer_idx == (N as u32){
                        unsafe{buffers.process_buffers_semi_or_anti::<true>(left_join_values, keys_values, &mut left_indices, N as u32, null_equals_null)?;
                        }
                        idx_buffer_idx = 0;
                    }
                }
            }
        }
        right_idx += num_to_process;
    }
    if idx_buffer_idx != 0{
        unsafe{ buffers.process_buffers_semi_or_anti::<false>(left_join_values, keys_values, &mut left_indices, idx_buffer_idx, null_equals_null)?;
        }
    }

    let left = ArrayData::builder(DataType::UInt64)
        .len(left_indices.len())
        .add_buffer(left_indices.finish())
        .build()
        .unwrap();


    Ok(
        PrimitiveArray::<UInt64Type>::from(left),
    )
}



macro_rules! declare_equal_rows_check{
    (DECLARE_CUSTOM_GET_VAL: $fn_name:ident,$array_type:ty, $get_value:ident, $internal_buffer_size:literal)=>{
        #[allow(unused_unsafe)]
        unsafe fn $fn_name<const N: usize, const FIRST_COL: bool>(matches: &mut [bool; N], left_indexes: &[u64; N], right_indexes: &[u32; N], l: &dyn Array, r:  &dyn Array, null_equals_null: bool, num_to_process: u32)->u32{
            //use prefetch::prefetch::{Read, prefetch, Data, Low as Locality};
            const INTERNAL_BUFFER_SIZE: usize = $internal_buffer_size;
            let l = l.as_any().downcast_ref::<$array_type>().unwrap();
            let r = r.as_any().downcast_ref::<$array_type>().unwrap();
            let mut mchunks = (&mut matches[..(num_to_process as usize)]).chunks_exact_mut(INTERNAL_BUFFER_SIZE);
            let mut lchunks = left_indexes[..(num_to_process as usize)].chunks_exact(INTERNAL_BUFFER_SIZE);
            let mut rchunks = right_indexes[..(num_to_process as usize)].chunks_exact(INTERNAL_BUFFER_SIZE);
            let mut match_count: u32 = 0;

            
            

            if l.null_count() ==0 && r.null_count() == 0{
                for (mchunk, (lchunk, rchunk)) in (&mut mchunks).zip((&mut lchunks).zip(&mut rchunks)){
                    for (is_match, (lidx, ridx)) in mchunk.iter_mut().zip(lchunk.iter().zip(rchunk)){
                        let lvalue = l.$get_value(*lidx as usize);
                        let rvalue = r.$get_value(*ridx as usize);
                         *is_match = if FIRST_COL {
                            lvalue == rvalue
                        }else {
                            *is_match && lvalue == rvalue
                        };
                    }   
                    for i in 0..INTERNAL_BUFFER_SIZE{
                        match_count += mchunk[i] as u32;
                    }
                }
                let mremain = mchunks.into_remainder();
                let lremain = lchunks.remainder();
                let rremain = rchunks.remainder();
                
                for i in 0..mremain.len(){
                    let lidx = lremain[i];
                    let ridx = rremain[i];
                    let lvalue = l.$get_value(lidx as usize);
                    let rvalue = r.$get_value(ridx as usize);
                    mremain[i]= if FIRST_COL {
                        lvalue == rvalue
                    }else {
                        mremain[i] && lvalue == rvalue
                    }; 
                    match_count += mremain[i] as u32;
                }  
            }else{
                for (mchunk, (lchunk, rchunk)) in (&mut mchunks).zip((&mut lchunks).zip(&mut rchunks)){
                    for (is_match, (lidx, ridx)) in mchunk.iter_mut().zip(lchunk.iter().zip(rchunk)){
                        let lvalue = l.$get_value(*lidx as usize);
                        let rvalue = r.$get_value(*ridx as usize);
                        let left_is_null = l.is_null(*lidx as usize);
                        let right_is_null = r.is_null(*lidx as usize);
                        let values_eq = (left_is_null && right_is_null && null_equals_null) || (!left_is_null && !right_is_null && lvalue == rvalue);
                        *is_match = if FIRST_COL {
                            values_eq
                        }else {
                            *is_match && values_eq
                        };
                    }
                    for i in 0..INTERNAL_BUFFER_SIZE{
                        match_count += mchunk[i] as u32;
                    }
                }
                let mremain = mchunks.into_remainder();
                let lremain = lchunks.remainder();
                let rremain = rchunks.remainder();
                for i in 0..mremain.len(){
                    let lidx = lremain[i];
                    let ridx = rremain[i];
                    let lvalue = l.$get_value(lidx as usize);
                    let rvalue = r.$get_value(ridx as usize);
                    let left_is_null = l.is_null(lidx as usize);
                    let right_is_null = r.is_null(lidx as usize);
                    let is_match = (left_is_null && right_is_null && null_equals_null) || (!left_is_null && !right_is_null && lvalue == rvalue);
                    mremain[i]= if FIRST_COL {
                        is_match
                    }else {
                        mremain[i] && is_match
                    };
                    match_count +=mremain[i] as u32;
                }  
            }
            
            match_count
        }
    };

    (DECLARE: $fn_name:ident, $array_type:ty, $internal_buffer_size:literal)=>{
        declare_equal_rows_check!(DECLARE_CUSTOM_GET_VAL: $fn_name, $array_type, value_unchecked, $internal_buffer_size);
    }
}
//Keep the number of prefetches low even though simd can process mor than 64 u8 elements at once
declare_equal_rows_check!(DECLARE: check_equal_rows_uint8, UInt8Array, 32);
declare_equal_rows_check!(DECLARE: check_equal_rows_uint16, UInt16Array, 64);
declare_equal_rows_check!(DECLARE: check_equal_rows_uint32, UInt32Array, 64);
declare_equal_rows_check!(DECLARE: check_equal_rows_uint64, UInt64Array, 64);
declare_equal_rows_check!(DECLARE: check_equal_rows_int8, Int8Array, 64);
declare_equal_rows_check!(DECLARE: check_equal_rows_int16, Int16Array, 64);
declare_equal_rows_check!(DECLARE: check_equal_rows_int32, Int32Array, 64);
declare_equal_rows_check!(DECLARE: check_equal_rows_int64, Int64Array, 16);
declare_equal_rows_check!(DECLARE: check_equal_rows_float32, Float32Array, 64);
declare_equal_rows_check!(DECLARE: check_equal_rows_float64, Float64Array, 16);
//declare_equal_rows_check!(DECLARE: check_equal_rows_bool, BooleanArray, bool, 64);
declare_equal_rows_check!(DECLARE: check_equal_rows_date32, Date32Array, 64);
declare_equal_rows_check!(DECLARE: check_equal_rows_date64, Date64Array, 64);
declare_equal_rows_check!(DECLARE: check_equal_rows_time_s, TimestampSecondArray, 64);
declare_equal_rows_check!(DECLARE: check_equal_rows_time_ms, TimestampMillisecondArray, 64);
declare_equal_rows_check!(DECLARE: check_equal_rows_time_us, TimestampMicrosecondArray, 64);
declare_equal_rows_check!(DECLARE: check_equal_rows_time_ns, TimestampNanosecondArray, 64);

declare_equal_rows_check!(DECLARE: check_equal_rows_utf8, StringArray, 64);
declare_equal_rows_check!(DECLARE: check_equal_rows_largeutf8, LargeStringArray, 64);
declare_equal_rows_check!(DECLARE: check_equal_rows_bool, BooleanArray, 64);


unsafe fn check_rows_equal_vectorized<const N: usize, const FIRST_COL: bool>(matches: &mut [bool; N],
    l: &dyn Array,
    r:  &dyn Array,
    left_indexes: &[u64; N],
    right_indexes: &[u32; N],
    num_to_process: u32,
    null_equals_null: bool
)->Result<u32>{
    let match_count = match l.data_type(){
        DataType::Null => {
            matches.iter_mut().for_each(|matches| *matches = true);
            num_to_process
        },
        DataType::Boolean => check_equal_rows_bool::<N, FIRST_COL>(matches,  left_indexes, right_indexes, l,r, null_equals_null, num_to_process ),
        DataType::Int8 => check_equal_rows_int8::<N, FIRST_COL>(matches,  left_indexes, right_indexes, l,r, null_equals_null, num_to_process),
        DataType::Int16 => check_equal_rows_int16::<N, FIRST_COL>(matches,   left_indexes, right_indexes, l,r, null_equals_null, num_to_process),
        DataType::Int32 => check_equal_rows_int32::<N, FIRST_COL>(matches,  left_indexes, right_indexes, l,r, null_equals_null, num_to_process),
        DataType::Int64 => check_equal_rows_int64::<N, FIRST_COL>(matches,  left_indexes, right_indexes, l,r, null_equals_null, num_to_process),
        DataType::UInt8 => check_equal_rows_uint8::<N, FIRST_COL>(matches,   left_indexes, right_indexes, l,r, null_equals_null, num_to_process),
        DataType::UInt16 => check_equal_rows_uint16::<N, FIRST_COL>(matches,   left_indexes, right_indexes, l,r, null_equals_null, num_to_process),
        DataType::UInt32 => check_equal_rows_uint32::<N, FIRST_COL>(matches,  left_indexes, right_indexes, l,r, null_equals_null, num_to_process),
        DataType::UInt64 => check_equal_rows_uint64::<N, FIRST_COL>(matches,   left_indexes, right_indexes, l,r, null_equals_null, num_to_process),
        DataType::Float32 => check_equal_rows_float32::<N, FIRST_COL>(matches,   left_indexes, right_indexes, l,r, null_equals_null, num_to_process),
        DataType::Float64 => check_equal_rows_float64::<N, FIRST_COL>(matches,   left_indexes, right_indexes, l,r, null_equals_null, num_to_process),
        DataType::Timestamp(time_unit, None) => match time_unit {
            TimeUnit::Second =>check_equal_rows_time_s::<N, FIRST_COL>(matches, left_indexes, right_indexes, l,r,null_equals_null, num_to_process), 
            TimeUnit::Millisecond => check_equal_rows_time_ms::<N, FIRST_COL>(matches, left_indexes, right_indexes, l,r,null_equals_null, num_to_process), 
            TimeUnit::Microsecond => check_equal_rows_time_us::<N, FIRST_COL>(matches, left_indexes, right_indexes, l,r,null_equals_null, num_to_process),
            TimeUnit::Nanosecond =>check_equal_rows_time_ns::<N, FIRST_COL>(matches, left_indexes, right_indexes, l,r,null_equals_null, num_to_process),
        },
        DataType::Date32 => check_equal_rows_date32::<N, FIRST_COL>(matches, left_indexes, right_indexes, l,r,null_equals_null, num_to_process),
        DataType::Date64 => check_equal_rows_date64::<N, FIRST_COL>(matches, left_indexes, right_indexes, l,r,null_equals_null, num_to_process),
        DataType::Utf8 => check_equal_rows_utf8::<N, FIRST_COL>(matches, left_indexes, right_indexes, l,r,null_equals_null, num_to_process),
        DataType::LargeUtf8 => check_equal_rows_largeutf8::<N, FIRST_COL>(matches, left_indexes, right_indexes, l,r,null_equals_null, num_to_process),
        dt => {
            // This is internal because we should have caught this before.
            return Err(DataFusionError::Internal(
                format!("Datatype was supported by the hasher but equality is not implemented for {}", dt)
            ));
        }
    };
    Ok(match_count)
}


unsafe fn check_equal_rows_vectorized<const N: usize>(
    matches: &mut [bool; N],
    left_arrays: &[ArrayRef],
    right_arrays: &[ArrayRef],
    left_indexes: &[u64; N],
    right_indexes: &[u32; N],
    num_to_process: u32,
    null_equals_null: bool,
<<<<<<< HEAD
) -> Result<u32> {
    if num_to_process > (N as u32){
        return Err(DataFusionError::Internal(format!("Found process count {} out of range of {}", num_to_process, N)));
    }
    let mut match_count = check_rows_equal_vectorized::<N, true>(matches, left_arrays[0].as_ref(), right_arrays[0].as_ref(), left_indexes, right_indexes, num_to_process, null_equals_null)?;
    for (l,r) in left_arrays.iter().zip(right_arrays.iter()).skip(1){
        if match_count == 0{
            break;
        }
        match_count = check_rows_equal_vectorized::<N, false>(matches, l, r, left_indexes, right_indexes, num_to_process, null_equals_null)?;        
    }
    Ok(match_count)
=======
) -> Result<bool> {
    let mut err = None;
    let res = left_arrays
        .iter()
        .zip(right_arrays)
        .all(|(l, r)| match l.data_type() {
            DataType::Null => {
                // lhs and rhs are both `DataType::Null`, so the euqal result
                // is dependent on `null_equals_null`
                null_equals_null
            }
            DataType::Boolean => {
                equal_rows_elem!(BooleanArray, l, r, left, right, null_equals_null)
            }
            DataType::Int8 => {
                equal_rows_elem!(Int8Array, l, r, left, right, null_equals_null)
            }
            DataType::Int16 => {
                equal_rows_elem!(Int16Array, l, r, left, right, null_equals_null)
            }
            DataType::Int32 => {
                equal_rows_elem!(Int32Array, l, r, left, right, null_equals_null)
            }
            DataType::Int64 => {
                equal_rows_elem!(Int64Array, l, r, left, right, null_equals_null)
            }
            DataType::UInt8 => {
                equal_rows_elem!(UInt8Array, l, r, left, right, null_equals_null)
            }
            DataType::UInt16 => {
                equal_rows_elem!(UInt16Array, l, r, left, right, null_equals_null)
            }
            DataType::UInt32 => {
                equal_rows_elem!(UInt32Array, l, r, left, right, null_equals_null)
            }
            DataType::UInt64 => {
                equal_rows_elem!(UInt64Array, l, r, left, right, null_equals_null)
            }
            DataType::Float32 => {
                equal_rows_elem!(Float32Array, l, r, left, right, null_equals_null)
            }
            DataType::Float64 => {
                equal_rows_elem!(Float64Array, l, r, left, right, null_equals_null)
            }
            DataType::Timestamp(time_unit, None) => match time_unit {
                TimeUnit::Second => {
                    equal_rows_elem!(
                        TimestampSecondArray,
                        l,
                        r,
                        left,
                        right,
                        null_equals_null
                    )
                }
                TimeUnit::Millisecond => {
                    equal_rows_elem!(
                        TimestampMillisecondArray,
                        l,
                        r,
                        left,
                        right,
                        null_equals_null
                    )
                }
                TimeUnit::Microsecond => {
                    equal_rows_elem!(
                        TimestampMicrosecondArray,
                        l,
                        r,
                        left,
                        right,
                        null_equals_null
                    )
                }
                TimeUnit::Nanosecond => {
                    equal_rows_elem!(
                        TimestampNanosecondArray,
                        l,
                        r,
                        left,
                        right,
                        null_equals_null
                    )
                }
            },
            DataType::Utf8 => {
                equal_rows_elem!(StringArray, l, r, left, right, null_equals_null)
            }
            DataType::LargeUtf8 => {
                equal_rows_elem!(LargeStringArray, l, r, left, right, null_equals_null)
            }
            _ => {
                // This is internal because we should have caught this before.
                err = Some(Err(DataFusionError::Internal(
                    "Unsupported data type in hasher".to_string(),
                )));
                false
            }
        });

    err.unwrap_or(Ok(res))
>>>>>>> 7b95dcb3
}






// Produces a batch for left-side rows that have/have not been matched during the whole join
fn produce_from_matched(
    visited_left_side: &BooleanBufferBuilder,
    schema: &SchemaRef,
    column_indices: &[ColumnIndex],
    left_data: &JoinLeftData,
    unmatched: bool,
) -> ArrowResult<RecordBatch> {
    let indices = if unmatched {
        UInt64Array::from_iter_values(
            (0..visited_left_side.len())
                .filter_map(|v| (!visited_left_side.get_bit(v)).then(|| v as u64)),
        )
    } else {
        UInt64Array::from_iter_values(
            (0..visited_left_side.len())
                .filter_map(|v| (visited_left_side.get_bit(v)).then(|| v as u64)),
        )
    };

    // generate batches by taking values from the left side and generating columns filled with null on the right side
    let num_rows = indices.len();
    let mut columns: Vec<Arc<dyn Array>> = Vec::with_capacity(schema.fields().len());
    for (idx, column_index) in column_indices.iter().enumerate() {
        let array = match column_index.side {
            JoinSide::Left => {
                let array = left_data.1.column(column_index.index);
                compute::take(array.as_ref(), &indices, None).unwrap()
            }
            JoinSide::Right => {
                let datatype = schema.field(idx).data_type();
                arrow::array::new_null_array(datatype, num_rows)
            }
        };

        columns.push(array);
    }
    RecordBatch::try_new(schema.clone(), columns)
}
//Contains all of the required data to execute the hash join
struct JoinData{
    /// Input schema
    schema: Arc<Schema>,
    /// columns from the right used to compute the hash
    on_right: Vec<Column>,
    /// type of the join
    join_type: JoinType,
    /// information from the left
    left_data: JoinLeftData,
    /// data for the join columns from the left side of the join
    left_join_values: Vec<Arc<dyn Array>>,
    /// Random state used for hashing initialization
    random_state: RandomState,
    /// Information of index and left / right placement of columns
    column_indices: Vec<ColumnIndex>,
    /// If null_equals_null is true, null == null else null != null
    null_equals_null: bool,
}




impl JoinData{
    fn try_new(schema: Arc<Schema>, on_left: Vec<Column>, on_right: Vec<Column>, join_type: JoinType, left_data: JoinLeftData,random_state: RandomState,column_indices: Vec<ColumnIndex>,null_equals_null: bool)->Result<Self>{
        let left_join_values = Self::left_join_values(&on_left, &left_data)?;
        Ok(
            Self{
                schema,
                on_right,
                join_type,
                left_data,
                left_join_values,
                random_state,
                column_indices,
                null_equals_null,
            }
        )
    }

    fn left_join_values(on_left: &[Column], left_data: &JoinLeftData)->Result<Vec<Arc<dyn Array>>>{
        on_left
            .iter()
            .map(|c| Ok(c.evaluate(&left_data.1)?.into_array(left_data.1.num_rows())))
            .collect::<Result<Vec<_>>>()
    }

    fn right_values(on_right:&[Column],right: &RecordBatch)->Result<Vec<Arc<dyn Array>>>{
        on_right
            .iter()
            .map(|c| Ok(c.evaluate(right)?.into_array(right.num_rows())))
            .collect::<Result<Vec<_>>>()
    }

    fn keys_values(&self, right: &RecordBatch)->Result<Vec<Arc<dyn Array>>>{
        Self::right_values(&self.on_right, right)
    }
}

fn build_batch_new<const N: usize>(right: &RecordBatch, join_data: &JoinData, buffers: &mut HashJoinBuffers<N>)->ArrowResult<(RecordBatch, UInt64Array)>{
    let keys_values = join_data.keys_values(right)?;
    let (left_indices, right_indices) = match join_data.join_type{
        JoinType::Left |
        JoinType::Inner => build_join_indexes_inner_or_left(&join_data.left_join_values, &join_data.left_data.0, &keys_values, &join_data.random_state, buffers, join_data.null_equals_null)?,
        JoinType::Right |
        JoinType::Full => build_join_indexes_full_or_right(&join_data.left_join_values, &join_data.left_data.0, &keys_values, &join_data.random_state, buffers, join_data.null_equals_null)?,
        JoinType::Semi| 
        JoinType::Anti =>{
            let left_indices = build_join_indexes_semi_or_anti(&join_data.left_join_values, &join_data.left_data.0, &keys_values, &join_data.random_state, buffers, join_data.null_equals_null)?;
            return Ok((RecordBatch::new_empty(join_data.schema.clone()), left_indices));
        } 
    };
    //println!("Left: \n{}", arrow::util::pretty::pretty_format_batches(&[join_data.left_data.1.clone()]).unwrap());
    //println!("Right: \n{}", arrow::util::pretty::pretty_format_batches(&[right.clone()]).unwrap());
    build_batch_from_indices(join_data, right, left_indices, right_indices)
}


impl HashJoinStream{
    fn build_batch(&mut self, right: &RecordBatch)->ArrowResult<(RecordBatch, UInt64Array)>{
        let join_data = &self.join_data;
        let buffers = &mut self.join_buffers;
        build_batch_new(right, join_data, buffers)
    }
}

impl HashJoinStream {
    /// Separate implementation function that unpins the [`HashJoinStream`] so
    /// that partial borrows work correctly
    fn poll_next_impl(
        &mut self,
        cx: &mut std::task::Context<'_>,
    ) -> std::task::Poll<Option<ArrowResult<RecordBatch>>> {
        let left_data = match ready!(self.left_fut.get(cx)) {
            Ok(left_data) => left_data,
            Err(e) => return Poll::Ready(Some(Err(e))),
        };

        let visited_left_side = self.visited_left_side.get_or_insert_with(|| {
            let num_rows = left_data.1.num_rows();
            match self.join_type {
                JoinType::Left | JoinType::Full | JoinType::Semi | JoinType::Anti => {
                    let mut buffer = BooleanBufferBuilder::new(num_rows);

                    buffer.append_n(num_rows, false);

                    buffer
                }
                JoinType::Inner | JoinType::Right => BooleanBufferBuilder::new(0),
            }
        });

        self.right
            .poll_next_unpin(cx)
            .map(|maybe_batch| match maybe_batch {
                Some(Ok(batch)) => {
<<<<<<< HEAD
                    let start = self.join_metrics.join_time.clone();
                    let timer = start.timer();
                    let result = self.build_batch(&batch);
                    
=======
                    let timer = self.join_metrics.join_time.timer();
                    let result = build_batch(
                        &batch,
                        left_data,
                        &self.on_left,
                        &self.on_right,
                        self.join_type,
                        &self.schema,
                        &self.column_indices,
                        &self.random_state,
                        &self.null_equals_null,
                    );
>>>>>>> 7b95dcb3
                    self.join_metrics.input_batches.add(1);
                    self.join_metrics.input_rows.add(batch.num_rows());
                    if let Ok((ref batch, ref left_side)) = result {
                        timer.done();
                        self.join_metrics.output_batches.add(1);
                        self.join_metrics.output_rows.add(batch.num_rows());

                        match self.join_data.join_type {
                            JoinType::Left
                            | JoinType::Full
                            | JoinType::Semi
                            | JoinType::Anti => {
                                left_side.iter().flatten().for_each(|x| {
                                    visited_left_side.set_bit(x as usize, true);
                                });
                            }
                            JoinType::Inner | JoinType::Right => {}
                        }
                    }
                    Some(result.map(|x| x.0))
                }
                other => {
                    let timer = self.join_metrics.join_time.timer();
                    // For the left join, produce rows for unmatched rows
                    match self.join_data.join_type {
                        JoinType::Left
                        | JoinType::Full
                        | JoinType::Semi
                        | JoinType::Anti
                            if !self.is_exhausted =>
                        {
                            let result = produce_from_matched(
<<<<<<< HEAD
                                &self.visited_left_side,
                                &self.join_data.schema,
                                &self.join_data.column_indices,
                                &self.join_data.left_data,
                                self.join_data.join_type != JoinType::Semi,
=======
                                visited_left_side,
                                &self.schema,
                                &self.column_indices,
                                left_data,
                                self.join_type != JoinType::Semi,
>>>>>>> 7b95dcb3
                            );
                            if let Ok(ref batch) = result {
                                self.join_metrics.input_batches.add(1);
                                self.join_metrics.input_rows.add(batch.num_rows());
                                if let Ok(ref batch) = result {
                                    self.join_metrics.output_batches.add(1);
                                    self.join_metrics.output_rows.add(batch.num_rows());
                                }
                            }
                            timer.done();
                            self.is_exhausted = true;
                            return Some(result);
                        }
                        JoinType::Left
                        | JoinType::Full
                        | JoinType::Semi
                        | JoinType::Anti
                        | JoinType::Inner
                        | JoinType::Right => {}
                    }

                    other
                }
            })
            
    }
}

impl Stream for HashJoinStream {
    type Item = ArrowResult<RecordBatch>;

    fn poll_next(
        mut self: std::pin::Pin<&mut Self>,
        cx: &mut std::task::Context<'_>,
    ) -> std::task::Poll<Option<Self::Item>> {
        self.poll_next_impl(cx)
    }
}

#[cfg(test)]
mod tests {
    use crate::{
        assert_batches_sorted_eq,
        physical_plan::{
            common, expressions::Column, memory::MemoryExec, repartition::RepartitionExec,
        },
        test::{build_table_i32, columns},
    };

    use super::*;
    use crate::prelude::SessionContext;
    use std::sync::Arc;

    fn build_table(
        a: (&str, &Vec<i32>),
        b: (&str, &Vec<i32>),
        c: (&str, &Vec<i32>),
    ) -> Arc<dyn ExecutionPlan> {
        let batch = build_table_i32(a, b, c);
        let schema = batch.schema();
        Arc::new(MemoryExec::try_new(&[vec![batch]], schema, None).unwrap())
    }

    fn join(
        left: Arc<dyn ExecutionPlan>,
        right: Arc<dyn ExecutionPlan>,
        on: JoinOn,
        join_type: &JoinType,
        null_equals_null: bool,
    ) -> Result<HashJoinExec> {
        HashJoinExec::try_new(
            left,
            right,
            on,
            join_type,
            PartitionMode::CollectLeft,
            &null_equals_null,
        )
    }

    async fn join_collect(
        left: Arc<dyn ExecutionPlan>,
        right: Arc<dyn ExecutionPlan>,
        on: JoinOn,
        join_type: &JoinType,
        null_equals_null: bool,
        context: Arc<TaskContext>,
    ) -> Result<(Vec<String>, Vec<RecordBatch>)> {
        let join = join(left, right, on, join_type, null_equals_null)?;
        let columns = columns(&join.schema());

        let stream = join.execute(0, context)?;
        let batches = common::collect(stream).await?;

        Ok((columns, batches))
    }

    async fn partitioned_join_collect(
        left: Arc<dyn ExecutionPlan>,
        right: Arc<dyn ExecutionPlan>,
        on: JoinOn,
        join_type: &JoinType,
        null_equals_null: bool,
        context: Arc<TaskContext>,
    ) -> Result<(Vec<String>, Vec<RecordBatch>)> {
        let partition_count = 4;

        let (left_expr, right_expr) = on
            .iter()
            .map(|(l, r)| {
                (
                    Arc::new(l.clone()) as Arc<dyn PhysicalExpr>,
                    Arc::new(r.clone()) as Arc<dyn PhysicalExpr>,
                )
            })
            .unzip();

        let join = HashJoinExec::try_new(
            Arc::new(RepartitionExec::try_new(
                left,
                Partitioning::Hash(left_expr, partition_count),
            )?),
            Arc::new(RepartitionExec::try_new(
                right,
                Partitioning::Hash(right_expr, partition_count),
            )?),
            on,
            join_type,
            PartitionMode::Partitioned,
            &null_equals_null,
        )?;

        let columns = columns(&join.schema());

        let mut batches = vec![];
        for i in 0..partition_count {
            let stream = join.execute(i, context.clone())?;
            let more_batches = common::collect(stream).await?;
            batches.extend(
                more_batches
                    .into_iter()
                    .filter(|b| b.num_rows() > 0)
                    .collect::<Vec<_>>(),
            );
        }

        Ok((columns, batches))
    }

    #[tokio::test]
    async fn join_inner_one() -> Result<()> {
        let session_ctx = SessionContext::new();
        let task_ctx = session_ctx.task_ctx();
        let left = build_table(
            ("a1", &vec![1, 2, 3]),
            ("b1", &vec![4, 5, 5]), // this has a repetition
            ("c1", &vec![7, 8, 9]),
        );
        let right = build_table(
            ("a2", &vec![10, 20, 30]),
            ("b1", &vec![4, 5, 6]),
            ("c2", &vec![70, 80, 90]),
        );

        let on = vec![(
            Column::new_with_schema("b1", &left.schema())?,
            Column::new_with_schema("b1", &right.schema())?,
        )];

        let (columns, batches) = join_collect(
            left.clone(),
            right.clone(),
            on.clone(),
            &JoinType::Inner,
            false,
            task_ctx,
        )
        .await?;

        assert_eq!(columns, vec!["a1", "b1", "c1", "a2", "b1", "c2"]);

        let expected = vec![
            "+----+----+----+----+----+----+",
            "| a1 | b1 | c1 | a2 | b1 | c2 |",
            "+----+----+----+----+----+----+",
            "| 1  | 4  | 7  | 10 | 4  | 70 |",
            "| 2  | 5  | 8  | 20 | 5  | 80 |",
            "| 3  | 5  | 9  | 20 | 5  | 80 |",
            "+----+----+----+----+----+----+",
        ];
        assert_batches_sorted_eq!(expected, &batches);

        Ok(())
    }

    #[tokio::test]
    async fn partitioned_join_inner_one() -> Result<()> {
        let session_ctx = SessionContext::new();
        let task_ctx = session_ctx.task_ctx();
        let left = build_table(
            ("a1", &vec![1, 2, 3]),
            ("b1", &vec![4, 5, 5]), // this has a repetition
            ("c1", &vec![7, 8, 9]),
        );
        let right = build_table(
            ("a2", &vec![10, 20, 30]),
            ("b1", &vec![4, 5, 6]),
            ("c2", &vec![70, 80, 90]),
        );
        let on = vec![(
            Column::new_with_schema("b1", &left.schema())?,
            Column::new_with_schema("b1", &right.schema())?,
        )];

        let (columns, batches) = partitioned_join_collect(
            left.clone(),
            right.clone(),
            on.clone(),
            &JoinType::Inner,
            false,
            task_ctx,
        )
        .await?;

        assert_eq!(columns, vec!["a1", "b1", "c1", "a2", "b1", "c2"]);

        let expected = vec![
            "+----+----+----+----+----+----+",
            "| a1 | b1 | c1 | a2 | b1 | c2 |",
            "+----+----+----+----+----+----+",
            "| 1  | 4  | 7  | 10 | 4  | 70 |",
            "| 2  | 5  | 8  | 20 | 5  | 80 |",
            "| 3  | 5  | 9  | 20 | 5  | 80 |",
            "+----+----+----+----+----+----+",
        ];
        assert_batches_sorted_eq!(expected, &batches);

        Ok(())
    }

    #[tokio::test]
    async fn join_inner_one_no_shared_column_names() -> Result<()> {
        let session_ctx = SessionContext::new();
        let task_ctx = session_ctx.task_ctx();
        let left = build_table(
            ("a1", &vec![1, 2, 3]),
            ("b1", &vec![4, 5, 5]), // this has a repetition
            ("c1", &vec![7, 8, 9]),
        );
        let right = build_table(
            ("a2", &vec![10, 20, 30]),
            ("b2", &vec![4, 5, 6]),
            ("c2", &vec![70, 80, 90]),
        );
        let on = vec![(
            Column::new_with_schema("b1", &left.schema())?,
            Column::new_with_schema("b2", &right.schema())?,
        )];

        let (columns, batches) =
            join_collect(left, right, on, &JoinType::Inner, false, task_ctx).await?;

        assert_eq!(columns, vec!["a1", "b1", "c1", "a2", "b2", "c2"]);

        let expected = vec![
            "+----+----+----+----+----+----+",
            "| a1 | b1 | c1 | a2 | b2 | c2 |",
            "+----+----+----+----+----+----+",
            "| 1  | 4  | 7  | 10 | 4  | 70 |",
            "| 2  | 5  | 8  | 20 | 5  | 80 |",
            "| 3  | 5  | 9  | 20 | 5  | 80 |",
            "+----+----+----+----+----+----+",
        ];

        assert_batches_sorted_eq!(expected, &batches);

        Ok(())
    }

    #[tokio::test]
    async fn join_inner_two() -> Result<()> {
        let session_ctx = SessionContext::new();
        let task_ctx = session_ctx.task_ctx();
        let left = build_table(
            ("a1", &vec![1, 2, 2]),
            ("b2", &vec![1, 2, 2]),
            ("c1", &vec![7, 8, 9]),
        );
        let right = build_table(
            ("a1", &vec![1, 2, 3]),
            ("b2", &vec![1, 2, 2]),
            ("c2", &vec![70, 80, 90]),
        );
        let on = vec![
            (
                Column::new_with_schema("a1", &left.schema())?,
                Column::new_with_schema("a1", &right.schema())?,
            ),
            (
                Column::new_with_schema("b2", &left.schema())?,
                Column::new_with_schema("b2", &right.schema())?,
            ),
        ];

        let (columns, batches) =
            join_collect(left, right, on, &JoinType::Inner, false, task_ctx).await?;

        assert_eq!(columns, vec!["a1", "b2", "c1", "a1", "b2", "c2"]);

        assert_eq!(batches.len(), 1);

        let expected = vec![
            "+----+----+----+----+----+----+",
            "| a1 | b2 | c1 | a1 | b2 | c2 |",
            "+----+----+----+----+----+----+",
            "| 1  | 1  | 7  | 1  | 1  | 70 |",
            "| 2  | 2  | 8  | 2  | 2  | 80 |",
            "| 2  | 2  | 9  | 2  | 2  | 80 |",
            "+----+----+----+----+----+----+",
        ];

        assert_batches_sorted_eq!(expected, &batches);

        Ok(())
    }

    /// Test where the left has 2 parts, the right with 1 part => 1 part
    #[tokio::test]
    async fn join_inner_one_two_parts_left() -> Result<()> {
        let session_ctx = SessionContext::new();
        let task_ctx = session_ctx.task_ctx();
        let batch1 = build_table_i32(
            ("a1", &vec![1, 2]),
            ("b2", &vec![1, 2]),
            ("c1", &vec![7, 8]),
        );
        let batch2 =
            build_table_i32(("a1", &vec![2]), ("b2", &vec![2]), ("c1", &vec![9]));
        let schema = batch1.schema();
        let left = Arc::new(
            MemoryExec::try_new(&[vec![batch1], vec![batch2]], schema, None).unwrap(),
        );

        let right = build_table(
            ("a1", &vec![1, 2, 3]),
            ("b2", &vec![1, 2, 2]),
            ("c2", &vec![70, 80, 90]),
        );
        let on = vec![
            (
                Column::new_with_schema("a1", &left.schema())?,
                Column::new_with_schema("a1", &right.schema())?,
            ),
            (
                Column::new_with_schema("b2", &left.schema())?,
                Column::new_with_schema("b2", &right.schema())?,
            ),
        ];

        let (columns, batches) =
            join_collect(left, right, on, &JoinType::Inner, false, task_ctx).await?;

        assert_eq!(columns, vec!["a1", "b2", "c1", "a1", "b2", "c2"]);

        assert_eq!(batches.len(), 1);

        let expected = vec![
            "+----+----+----+----+----+----+",
            "| a1 | b2 | c1 | a1 | b2 | c2 |",
            "+----+----+----+----+----+----+",
            "| 1  | 1  | 7  | 1  | 1  | 70 |",
            "| 2  | 2  | 8  | 2  | 2  | 80 |",
            "| 2  | 2  | 9  | 2  | 2  | 80 |",
            "+----+----+----+----+----+----+",
        ];

        assert_batches_sorted_eq!(expected, &batches);

        Ok(())
    }

    /// Test where the left has 1 part, the right has 2 parts => 2 parts
    #[tokio::test]
    async fn join_inner_one_two_parts_right() -> Result<()> {
        let session_ctx = SessionContext::new();
        let task_ctx = session_ctx.task_ctx();
        let left = build_table(
            ("a1", &vec![1, 2, 3]),
            ("b1", &vec![4, 5, 5]), // this has a repetition
            ("c1", &vec![7, 8, 9]),
        );

        let batch1 = build_table_i32(
            ("a2", &vec![10, 20]),
            ("b1", &vec![4, 6]),
            ("c2", &vec![70, 80]),
        );
        let batch2 =
            build_table_i32(("a2", &vec![30]), ("b1", &vec![5]), ("c2", &vec![90]));
        let schema = batch1.schema();
        let right = Arc::new(
            MemoryExec::try_new(&[vec![batch1], vec![batch2]], schema, None).unwrap(),
        );

        let on = vec![(
            Column::new_with_schema("b1", &left.schema())?,
            Column::new_with_schema("b1", &right.schema())?,
        )];

        let join = join(left, right, on, &JoinType::Inner, false)?;

        let columns = columns(&join.schema());
        assert_eq!(columns, vec!["a1", "b1", "c1", "a2", "b1", "c2"]);

        // first part
        let stream = join.execute(0, task_ctx.clone())?;
        let batches = common::collect(stream).await?;
        assert_eq!(batches.len(), 1);

        let expected = vec![
            "+----+----+----+----+----+----+",
            "| a1 | b1 | c1 | a2 | b1 | c2 |",
            "+----+----+----+----+----+----+",
            "| 1  | 4  | 7  | 10 | 4  | 70 |",
            "+----+----+----+----+----+----+",
        ];
        assert_batches_sorted_eq!(expected, &batches);

        // second part
        let stream = join.execute(1, task_ctx.clone())?;
        let batches = common::collect(stream).await?;
        assert_eq!(batches.len(), 1);
        let expected = vec![
            "+----+----+----+----+----+----+",
            "| a1 | b1 | c1 | a2 | b1 | c2 |",
            "+----+----+----+----+----+----+",
            "| 2  | 5  | 8  | 30 | 5  | 90 |",
            "| 3  | 5  | 9  | 30 | 5  | 90 |",
            "+----+----+----+----+----+----+",
        ];

        assert_batches_sorted_eq!(expected, &batches);

        Ok(())
    }

    fn build_table_two_batches(
        a: (&str, &Vec<i32>),
        b: (&str, &Vec<i32>),
        c: (&str, &Vec<i32>),
    ) -> Arc<dyn ExecutionPlan> {
        let batch = build_table_i32(a, b, c);
        let schema = batch.schema();
        Arc::new(
            MemoryExec::try_new(&[vec![batch.clone(), batch]], schema, None).unwrap(),
        )
    }

    #[tokio::test]
    async fn join_left_multi_batch() {
        let session_ctx = SessionContext::new();
        let task_ctx = session_ctx.task_ctx();
        let left = build_table(
            ("a1", &vec![1, 2, 3]),
            ("b1", &vec![4, 5, 7]), // 7 does not exist on the right
            ("c1", &vec![7, 8, 9]),
        );
        let right = build_table_two_batches(
            ("a2", &vec![10, 20, 30]),
            ("b1", &vec![4, 5, 6]),
            ("c2", &vec![70, 80, 90]),
        );
        let on = vec![(
            Column::new_with_schema("b1", &left.schema()).unwrap(),
            Column::new_with_schema("b1", &right.schema()).unwrap(),
        )];

        let join = join(left, right, on, &JoinType::Left, false).unwrap();

        let columns = columns(&join.schema());
        assert_eq!(columns, vec!["a1", "b1", "c1", "a2", "b1", "c2"]);

        let stream = join.execute(0, task_ctx).unwrap();
        let batches = common::collect(stream).await.unwrap();

        let expected = vec![
            "+----+----+----+----+----+----+",
            "| a1 | b1 | c1 | a2 | b1 | c2 |",
            "+----+----+----+----+----+----+",
            "| 1  | 4  | 7  | 10 | 4  | 70 |",
            "| 1  | 4  | 7  | 10 | 4  | 70 |",
            "| 2  | 5  | 8  | 20 | 5  | 80 |",
            "| 2  | 5  | 8  | 20 | 5  | 80 |",
            "| 3  | 7  | 9  |    |    |    |",
            "+----+----+----+----+----+----+",
        ];

        assert_batches_sorted_eq!(expected, &batches);
    }

    #[tokio::test]
    async fn join_full_multi_batch() {
        let session_ctx = SessionContext::new();
        let task_ctx = session_ctx.task_ctx();
        let left = build_table(
            ("a1", &vec![1, 2, 3]),
            ("b1", &vec![4, 5, 7]), // 7 does not exist on the right
            ("c1", &vec![7, 8, 9]),
        );
        // create two identical batches for the right side
        let right = build_table_two_batches(
            ("a2", &vec![10, 20, 30]),
            ("b2", &vec![4, 5, 6]),
            ("c2", &vec![70, 80, 90]),
        );
        let on = vec![(
            Column::new_with_schema("b1", &left.schema()).unwrap(),
            Column::new_with_schema("b2", &right.schema()).unwrap(),
        )];

        let join = join(left, right, on, &JoinType::Full, false).unwrap();

        let columns = columns(&join.schema());
        assert_eq!(columns, vec!["a1", "b1", "c1", "a2", "b2", "c2"]);

        let stream = join.execute(0, task_ctx).unwrap();
        let batches = common::collect(stream).await.unwrap();

        let expected = vec![
            "+----+----+----+----+----+----+",
            "| a1 | b1 | c1 | a2 | b2 | c2 |",
            "+----+----+----+----+----+----+",
            "|    |    |    | 30 | 6  | 90 |",
            "|    |    |    | 30 | 6  | 90 |",
            "| 1  | 4  | 7  | 10 | 4  | 70 |",
            "| 1  | 4  | 7  | 10 | 4  | 70 |",
            "| 2  | 5  | 8  | 20 | 5  | 80 |",
            "| 2  | 5  | 8  | 20 | 5  | 80 |",
            "| 3  | 7  | 9  |    |    |    |",
            "+----+----+----+----+----+----+",
        ];

        assert_batches_sorted_eq!(expected, &batches);
    }

    #[tokio::test]
    async fn join_left_empty_right() {
        let session_ctx = SessionContext::new();
        let task_ctx = session_ctx.task_ctx();
        let left = build_table(
            ("a1", &vec![1, 2, 3]),
            ("b1", &vec![4, 5, 7]),
            ("c1", &vec![7, 8, 9]),
        );
        let right = build_table_i32(("a2", &vec![]), ("b1", &vec![]), ("c2", &vec![]));
        let on = vec![(
            Column::new_with_schema("b1", &left.schema()).unwrap(),
            Column::new_with_schema("b1", &right.schema()).unwrap(),
        )];
        let schema = right.schema();
        let right = Arc::new(MemoryExec::try_new(&[vec![right]], schema, None).unwrap());
        let join = join(left, right, on, &JoinType::Left, false).unwrap();

        let columns = columns(&join.schema());
        assert_eq!(columns, vec!["a1", "b1", "c1", "a2", "b1", "c2"]);

        let stream = join.execute(0, task_ctx).unwrap();
        let batches = common::collect(stream).await.unwrap();

        let expected = vec![
            "+----+----+----+----+----+----+",
            "| a1 | b1 | c1 | a2 | b1 | c2 |",
            "+----+----+----+----+----+----+",
            "| 1  | 4  | 7  |    |    |    |",
            "| 2  | 5  | 8  |    |    |    |",
            "| 3  | 7  | 9  |    |    |    |",
            "+----+----+----+----+----+----+",
        ];

        assert_batches_sorted_eq!(expected, &batches);
    }

    #[tokio::test]
    async fn join_full_empty_right() {
        let session_ctx = SessionContext::new();
        let task_ctx = session_ctx.task_ctx();
        let left = build_table(
            ("a1", &vec![1, 2, 3]),
            ("b1", &vec![4, 5, 7]),
            ("c1", &vec![7, 8, 9]),
        );
        let right = build_table_i32(("a2", &vec![]), ("b2", &vec![]), ("c2", &vec![]));
        let on = vec![(
            Column::new_with_schema("b1", &left.schema()).unwrap(),
            Column::new_with_schema("b2", &right.schema()).unwrap(),
        )];
        let schema = right.schema();
        let right = Arc::new(MemoryExec::try_new(&[vec![right]], schema, None).unwrap());
        let join = join(left, right, on, &JoinType::Full, false).unwrap();

        let columns = columns(&join.schema());
        assert_eq!(columns, vec!["a1", "b1", "c1", "a2", "b2", "c2"]);

        let stream = join.execute(0, task_ctx).unwrap();
        let batches = common::collect(stream).await.unwrap();

        let expected = vec![
            "+----+----+----+----+----+----+",
            "| a1 | b1 | c1 | a2 | b2 | c2 |",
            "+----+----+----+----+----+----+",
            "| 1  | 4  | 7  |    |    |    |",
            "| 2  | 5  | 8  |    |    |    |",
            "| 3  | 7  | 9  |    |    |    |",
            "+----+----+----+----+----+----+",
        ];

        assert_batches_sorted_eq!(expected, &batches);
    }

    #[tokio::test]
    async fn join_left_one() -> Result<()> {
        let session_ctx = SessionContext::new();
        let task_ctx = session_ctx.task_ctx();
        let left = build_table(
            ("a1", &vec![1, 2, 3]),
            ("b1", &vec![4, 5, 7]), // 7 does not exist on the right
            ("c1", &vec![7, 8, 9]),
        );
        let right = build_table(
            ("a2", &vec![10, 20, 30]),
            ("b1", &vec![4, 5, 6]),
            ("c2", &vec![70, 80, 90]),
        );
        let on = vec![(
            Column::new_with_schema("b1", &left.schema())?,
            Column::new_with_schema("b1", &right.schema())?,
        )];

        let (columns, batches) = join_collect(
            left.clone(),
            right.clone(),
            on.clone(),
            &JoinType::Left,
            false,
            task_ctx,
        )
        .await?;
        assert_eq!(columns, vec!["a1", "b1", "c1", "a2", "b1", "c2"]);

        let expected = vec![
            "+----+----+----+----+----+----+",
            "| a1 | b1 | c1 | a2 | b1 | c2 |",
            "+----+----+----+----+----+----+",
            "| 1  | 4  | 7  | 10 | 4  | 70 |",
            "| 2  | 5  | 8  | 20 | 5  | 80 |",
            "| 3  | 7  | 9  |    |    |    |",
            "+----+----+----+----+----+----+",
        ];
        assert_batches_sorted_eq!(expected, &batches);

        Ok(())
    }

    #[tokio::test]
    async fn partitioned_join_left_one() -> Result<()> {
        let session_ctx = SessionContext::new();
        let task_ctx = session_ctx.task_ctx();
        let left = build_table(
            ("a1", &vec![1, 2, 3]),
            ("b1", &vec![4, 5, 7]), // 7 does not exist on the right
            ("c1", &vec![7, 8, 9]),
        );
        let right = build_table(
            ("a2", &vec![10, 20, 30]),
            ("b1", &vec![4, 5, 6]),
            ("c2", &vec![70, 80, 90]),
        );
        let on = vec![(
            Column::new_with_schema("b1", &left.schema())?,
            Column::new_with_schema("b1", &right.schema())?,
        )];

        let (columns, batches) = partitioned_join_collect(
            left.clone(),
            right.clone(),
            on.clone(),
            &JoinType::Left,
            false,
            task_ctx,
        )
        .await?;
        assert_eq!(columns, vec!["a1", "b1", "c1", "a2", "b1", "c2"]);

        let expected = vec![
            "+----+----+----+----+----+----+",
            "| a1 | b1 | c1 | a2 | b1 | c2 |",
            "+----+----+----+----+----+----+",
            "| 1  | 4  | 7  | 10 | 4  | 70 |",
            "| 2  | 5  | 8  | 20 | 5  | 80 |",
            "| 3  | 7  | 9  |    |    |    |",
            "+----+----+----+----+----+----+",
        ];
        assert_batches_sorted_eq!(expected, &batches);

        Ok(())
    }

    #[tokio::test]
    async fn join_semi() -> Result<()> {
        let session_ctx = SessionContext::new();
        let task_ctx = session_ctx.task_ctx();
        let left = build_table(
            ("a1", &vec![1, 2, 2, 3]),
            ("b1", &vec![4, 5, 5, 7]), // 7 does not exist on the right
            ("c1", &vec![7, 8, 8, 9]),
        );
        let right = build_table(
            ("a2", &vec![10, 20, 30, 40]),
            ("b1", &vec![4, 5, 6, 5]), // 5 is double on the right
            ("c2", &vec![70, 80, 90, 100]),
        );
        let on = vec![(
            Column::new_with_schema("b1", &left.schema())?,
            Column::new_with_schema("b1", &right.schema())?,
        )];

        let join = join(left, right, on, &JoinType::Semi, false)?;

        let columns = columns(&join.schema());
        assert_eq!(columns, vec!["a1", "b1", "c1"]);

        let stream = join.execute(0, task_ctx)?;
        let batches = common::collect(stream).await?;

        let expected = vec![
            "+----+----+----+",
            "| a1 | b1 | c1 |",
            "+----+----+----+",
            "| 1  | 4  | 7  |",
            "| 2  | 5  | 8  |",
            "| 2  | 5  | 8  |",
            "+----+----+----+",
        ];
        assert_batches_sorted_eq!(expected, &batches);

        Ok(())
    }

    #[tokio::test]
    async fn join_anti() -> Result<()> {
        let session_ctx = SessionContext::new();
        let task_ctx = session_ctx.task_ctx();
        let left = build_table(
            ("a1", &vec![1, 2, 2, 3, 5]),
            ("b1", &vec![4, 5, 5, 7, 7]), // 7 does not exist on the right
            ("c1", &vec![7, 8, 8, 9, 11]),
        );
        let right = build_table(
            ("a2", &vec![10, 20, 30, 40]),
            ("b1", &vec![4, 5, 6, 5]), // 5 is double on the right
            ("c2", &vec![70, 80, 90, 100]),
        );
        let on = vec![(
            Column::new_with_schema("b1", &left.schema())?,
            Column::new_with_schema("b1", &right.schema())?,
        )];

        let join = join(left, right, on, &JoinType::Anti, false)?;

        let columns = columns(&join.schema());
        assert_eq!(columns, vec!["a1", "b1", "c1"]);

        let stream = join.execute(0, task_ctx)?;
        let batches = common::collect(stream).await?;

        let expected = vec![
            "+----+----+----+",
            "| a1 | b1 | c1 |",
            "+----+----+----+",
            "| 3  | 7  | 9  |",
            "| 5  | 7  | 11 |",
            "+----+----+----+",
        ];
        assert_batches_sorted_eq!(expected, &batches);
        Ok(())
    }

    #[tokio::test]
    async fn join_right_one() -> Result<()> {
        let session_ctx = SessionContext::new();
        let task_ctx = session_ctx.task_ctx();
        let left = build_table(
            ("a1", &vec![1, 2, 3]),
            ("b1", &vec![4, 5, 7]),
            ("c1", &vec![7, 8, 9]),
        );
        let right = build_table(
            ("a2", &vec![10, 20, 30]),
            ("b1", &vec![4, 5, 6]), // 6 does not exist on the left
            ("c2", &vec![70, 80, 90]),
        );
        let on = vec![(
            Column::new_with_schema("b1", &left.schema())?,
            Column::new_with_schema("b1", &right.schema())?,
        )];

        let (columns, batches) =
            join_collect(left, right, on, &JoinType::Right, false, task_ctx).await?;

        assert_eq!(columns, vec!["a1", "b1", "c1", "a2", "b1", "c2"]);

        let expected = vec![
            "+----+----+----+----+----+----+",
            "| a1 | b1 | c1 | a2 | b1 | c2 |",
            "+----+----+----+----+----+----+",
            "|    |    |    | 30 | 6  | 90 |",
            "| 1  | 4  | 7  | 10 | 4  | 70 |",
            "| 2  | 5  | 8  | 20 | 5  | 80 |",
            "+----+----+----+----+----+----+",
        ];

        assert_batches_sorted_eq!(expected, &batches);

        Ok(())
    }

    #[tokio::test]
    async fn partitioned_join_right_one() -> Result<()> {
        let session_ctx = SessionContext::new();
        let task_ctx = session_ctx.task_ctx();
        let left = build_table(
            ("a1", &vec![1, 2, 3]),
            ("b1", &vec![4, 5, 7]),
            ("c1", &vec![7, 8, 9]),
        );
        let right = build_table(
            ("a2", &vec![10, 20, 30]),
            ("b1", &vec![4, 5, 6]), // 6 does not exist on the left
            ("c2", &vec![70, 80, 90]),
        );
        let on = vec![(
            Column::new_with_schema("b1", &left.schema())?,
            Column::new_with_schema("b1", &right.schema())?,
        )];

        let (columns, batches) =
            partitioned_join_collect(left, right, on, &JoinType::Right, false, task_ctx)
                .await?;

        assert_eq!(columns, vec!["a1", "b1", "c1", "a2", "b1", "c2"]);

        let expected = vec![
            "+----+----+----+----+----+----+",
            "| a1 | b1 | c1 | a2 | b1 | c2 |",
            "+----+----+----+----+----+----+",
            "|    |    |    | 30 | 6  | 90 |",
            "| 1  | 4  | 7  | 10 | 4  | 70 |",
            "| 2  | 5  | 8  | 20 | 5  | 80 |",
            "+----+----+----+----+----+----+",
        ];

        assert_batches_sorted_eq!(expected, &batches);

        Ok(())
    }

    #[tokio::test]
    async fn join_full_one() -> Result<()> {
        let session_ctx = SessionContext::new();
        let task_ctx = session_ctx.task_ctx();
        let left = build_table(
            ("a1", &vec![1, 2, 3]),
            ("b1", &vec![4, 5, 7]), // 7 does not exist on the right
            ("c1", &vec![7, 8, 9]),
        );
        let right = build_table(
            ("a2", &vec![10, 20, 30]),
            ("b2", &vec![4, 5, 6]),
            ("c2", &vec![70, 80, 90]),
        );
        let on = vec![(
            Column::new_with_schema("b1", &left.schema()).unwrap(),
            Column::new_with_schema("b2", &right.schema()).unwrap(),
        )];

        let join = join(left, right, on, &JoinType::Full, false)?;

        let columns = columns(&join.schema());
        assert_eq!(columns, vec!["a1", "b1", "c1", "a2", "b2", "c2"]);

        let stream = join.execute(0, task_ctx)?;
        let batches = common::collect(stream).await?;

        let expected = vec![
            "+----+----+----+----+----+----+",
            "| a1 | b1 | c1 | a2 | b2 | c2 |",
            "+----+----+----+----+----+----+",
            "|    |    |    | 30 | 6  | 90 |",
            "| 1  | 4  | 7  | 10 | 4  | 70 |",
            "| 2  | 5  | 8  | 20 | 5  | 80 |",
            "| 3  | 7  | 9  |    |    |    |",
            "+----+----+----+----+----+----+",
        ];
        assert_batches_sorted_eq!(expected, &batches);

        Ok(())
    }

    #[test]
    fn join_with_hash_collision() -> Result<()> {
        let mut hashmap_left = RawTable::with_capacity(2);
        let left = build_table_i32(
            ("a", &vec![10, 20]),
            ("x", &vec![100, 200]),
            ("y", &vec![200, 300]),
        );
        let random_state = RandomState::with_seeds(0, 0, 0, 0);
        let hashes_buff = &mut vec![0; left.num_rows()];
        let hashes =
            create_hashes(&[left.columns()[0].clone()], &random_state, hashes_buff)?;

        // Create hash collisions (same hashes)
        hashmap_left.insert(hashes[0], (hashes[0], smallvec![0, 1]), |(h, _)| *h);
        hashmap_left.insert(hashes[1], (hashes[1], smallvec![0, 1]), |(h, _)| *h);

        let right = build_table_i32(
            ("a", &vec![10, 20]),
            ("b", &vec![0, 0]),
            ("c", &vec![30, 40]),
        );

<<<<<<< HEAD
        let left_data = JoinLeftData::new((JoinHashMap(hashmap_left), left));
        const N: usize = 100;
        let mut buffers = Box::new(HashJoinBuffers::<N>{
            hash_buffer: [0; N],
            left_index_buffer: [0; N],
            right_index_buffer: [0; N],
            match_buffer: [false; N],
            dictionary_hash_cache: vec![Vec::new()],
        });
        let on_left = vec![Column::new("a", 0)];
        let on_right = vec![Column::new("a", 0)];
       
        let left_join_values = JoinData::left_join_values(&on_left, &left_data)?;
        
        

        
        
        let keys_values  = JoinData::right_values(&on_right, &right)?;
        let (l,r) = build_join_indexes_inner_or_left(&left_join_values,&left_data.0, &keys_values, &random_state, &mut buffers, false)?;
        
=======
        let left_data = (JoinHashMap(hashmap_left), left);
        let (l, r) = build_join_indexes(
            &left_data,
            &right,
            JoinType::Inner,
            &[Column::new("a", 0)],
            &[Column::new("a", 0)],
            &random_state,
            &false,
        )?;
>>>>>>> 7b95dcb3

        let mut left_ids = UInt64Builder::new(0);
        left_ids.append_value(0)?;
        left_ids.append_value(1)?;

        let mut right_ids = UInt32Builder::new(0);
        right_ids.append_value(0)?;
        right_ids.append_value(1)?;

        assert_eq!(left_ids.finish(), l);

        assert_eq!(right_ids.finish(), r);

        Ok(())
    }

    #[tokio::test]
    async fn join_with_duplicated_column_names() -> Result<()> {
        let session_ctx = SessionContext::new();
        let task_ctx = session_ctx.task_ctx();
        let left = build_table(
            ("a", &vec![1, 2, 3]),
            ("b", &vec![4, 5, 7]),
            ("c", &vec![7, 8, 9]),
        );
        let right = build_table(
            ("a", &vec![10, 20, 30]),
            ("b", &vec![1, 2, 7]),
            ("c", &vec![70, 80, 90]),
        );
        let on = vec![(
            // join on a=b so there are duplicate column names on unjoined columns
            Column::new_with_schema("a", &left.schema()).unwrap(),
            Column::new_with_schema("b", &right.schema()).unwrap(),
        )];

        let join = join(left, right, on, &JoinType::Inner, false)?;

        let columns = columns(&join.schema());
        assert_eq!(columns, vec!["a", "b", "c", "a", "b", "c"]);

        let stream = join.execute(0, task_ctx)?;
        let batches = common::collect(stream).await?;

        let expected = vec![
            "+---+---+---+----+---+----+",
            "| a | b | c | a  | b | c  |",
            "+---+---+---+----+---+----+",
            "| 1 | 4 | 7 | 10 | 1 | 70 |",
            "| 2 | 5 | 8 | 20 | 2 | 80 |",
            "+---+---+---+----+---+----+",
        ];
        assert_batches_sorted_eq!(expected, &batches);

        Ok(())
    }
}<|MERGE_RESOLUTION|>--- conflicted
+++ resolved
@@ -53,13 +53,13 @@
 use super::{
     coalesce_partitions::CoalescePartitionsExec,
     expressions::PhysicalSortExpr,
-    join_utils::{build_join_schema, check_join_is_valid, ColumnIndex, JoinOn, JoinSide},  hash_utils::create_hashes_chunked,
+    join_utils::{build_join_schema, check_join_is_valid, ColumnIndex, JoinOn, JoinSide},  hash_utils::{create_hashes_chunked, create_hashes},
 };
 use super::{
     expressions::Column,
     metrics::{self, ExecutionPlanMetricsSet, MetricBuilder, MetricsSet},
 };
-use super::{hash_utils::create_hashes, Statistics};
+use super::{Statistics};
 use crate::error::{DataFusionError, Result};
 use crate::logical_plan::JoinType;
 
@@ -98,13 +98,7 @@
     }
 }
 
-<<<<<<< HEAD
-
-
-type JoinLeftData = Arc<(JoinHashMap, RecordBatch)>;
-=======
 type JoinLeftData = (JoinHashMap, RecordBatch);
->>>>>>> 7b95dcb3
 
 /// join execution plan executes partitions in parallel and combines them into a set of
 /// partitions.
@@ -323,51 +317,19 @@
         // we have the batches and the hash map with their keys. We can how create a stream
         // over the right that uses this information to issue new batches.
         let right_stream = self.right.execute(partition, context)?;
-
-<<<<<<< HEAD
-        let right_stream = self.right.execute(partition, context.clone()).await?;
-        let on_right = self.on.iter().map(|on| on.1.clone()).collect::<Vec<_>>();
-
-        let num_rows = left_data.1.num_rows();
-        let visited_left_side = match self.join_type {
-            JoinType::Left | JoinType::Full | JoinType::Semi | JoinType::Anti => {
-                let mut buffer = BooleanBufferBuilder::new(num_rows);
-
-                buffer.append_n(num_rows, false);
-
-                buffer
-            }
-            JoinType::Inner | JoinType::Right => BooleanBufferBuilder::new(0),
-        };
-        Ok(Box::pin(HashJoinStream::try_new(
-            self.schema.clone(),
+        let stream = HashJoinStream::try_new(
+            self.schema(),
             on_left,
             on_right,
             self.join_type,
-            left_data,
+            left_fut,
             right_stream,
             self.column_indices.clone(),
             self.random_state.clone(),
-            visited_left_side,
             HashJoinMetrics::new(partition, &self.metrics),
-            self.null_equals_null,
-        )?))
-=======
-        Ok(Box::pin(HashJoinStream {
-            schema: self.schema(),
-            on_left,
-            on_right,
-            join_type: self.join_type,
-            left_fut,
-            visited_left_side: None,
-            right: right_stream,
-            column_indices: self.column_indices.clone(),
-            random_state: self.random_state.clone(),
-            join_metrics: HashJoinMetrics::new(partition, &self.metrics),
-            null_equals_null: self.null_equals_null,
-            is_exhausted: false,
-        }))
->>>>>>> 7b95dcb3
+            self.null_equals_null
+        )?;
+        Ok(Box::pin(stream))
     }
 
     fn fmt_as(
@@ -546,31 +508,14 @@
 }
 /// A stream that issues [RecordBatch]es as they arrive from the right  of the join.
 struct HashJoinStream {
-<<<<<<< HEAD
     //Describes what kind of join is being done on what columns
-    join_data: JoinData,
-    /// right side of the join
-    right: SendableRecordBatchStream,
-    /// Keeps track of the left side rows whether they are visited
-    visited_left_side: BooleanBufferBuilder,
-=======
-    /// Input schema
-    schema: Arc<Schema>,
-    /// columns from the left
-    on_left: Vec<Column>,
-    /// columns from the right used to compute the hash
-    on_right: Vec<Column>,
-    /// type of the join
-    join_type: JoinType,
+    join_data: JoinData,    
     /// future for data from left side
     left_fut: OnceFut<JoinLeftData>,
     /// Keeps track of the left side rows whether they are visited
     visited_left_side: Option<BooleanBufferBuilder>,
     /// right
     right: SendableRecordBatchStream,
-    /// Random state used for hashing initialization
-    random_state: RandomState,
->>>>>>> 7b95dcb3
     /// There is nothing to process anymore and left side is processed in case of left join
     is_exhausted: bool,
     /// Metrics
@@ -578,7 +523,6 @@
     join_buffers: HashJoinBuffers<HASH_BUFFER_SIZE>,
 }
 
-<<<<<<< HEAD
 #[allow(clippy::too_many_arguments)]
 impl HashJoinStream {
     fn try_new(
@@ -586,11 +530,10 @@
         on_left: Vec<Column>,
         on_right: Vec<Column>,
         join_type: JoinType,
-        left_data: JoinLeftData,
+        left_fut: OnceFut<(JoinHashMap, RecordBatch)>,
         right: SendableRecordBatchStream,
         column_indices: Vec<ColumnIndex>,
         random_state: RandomState,
-        visited_left_side: BooleanBufferBuilder,
         join_metrics: HashJoinMetrics,
         null_equals_null: bool,
     ) -> Result<Self> {
@@ -601,7 +544,6 @@
                 on_left,
                 on_right,
                 join_type,
-                left_data,
                 random_state,
                 column_indices,
                 null_equals_null,
@@ -620,15 +562,14 @@
                 }
             },
             right,
-            visited_left_side,
+            left_fut,
+            visited_left_side: None,
             is_exhausted: false,
             join_metrics,
         })
     }
 }
 
-=======
->>>>>>> 7b95dcb3
 impl RecordBatchStream for HashJoinStream {
     fn schema(&self) -> SchemaRef {
         self.join_data.schema.clone()
@@ -642,6 +583,7 @@
 /// *
 fn build_batch_from_indices(
     join_data: &JoinData,
+    left: &JoinLeftData,
     right: &RecordBatch,
     left_indices: UInt64Array,
     right_indices: UInt32Array,
@@ -653,7 +595,7 @@
     for column_index in &join_data.column_indices {
         let array = match column_index.side {
             JoinSide::Left => {
-                let array = join_data.left_data.1.column(column_index.index);
+                let array = left.1.column(column_index.index);
                 if array.is_empty() || left_indices.null_count() == left_indices.len() {
                     // Outer join would generate a null index when finding no match at our side.
                     // Therefore, it's possible we are empty but need to populate an n-length null array,
@@ -1186,7 +1128,6 @@
     right_indexes: &[u32; N],
     num_to_process: u32,
     null_equals_null: bool,
-<<<<<<< HEAD
 ) -> Result<u32> {
     if num_to_process > (N as u32){
         return Err(DataFusionError::Internal(format!("Found process count {} out of range of {}", num_to_process, N)));
@@ -1199,110 +1140,6 @@
         match_count = check_rows_equal_vectorized::<N, false>(matches, l, r, left_indexes, right_indexes, num_to_process, null_equals_null)?;        
     }
     Ok(match_count)
-=======
-) -> Result<bool> {
-    let mut err = None;
-    let res = left_arrays
-        .iter()
-        .zip(right_arrays)
-        .all(|(l, r)| match l.data_type() {
-            DataType::Null => {
-                // lhs and rhs are both `DataType::Null`, so the euqal result
-                // is dependent on `null_equals_null`
-                null_equals_null
-            }
-            DataType::Boolean => {
-                equal_rows_elem!(BooleanArray, l, r, left, right, null_equals_null)
-            }
-            DataType::Int8 => {
-                equal_rows_elem!(Int8Array, l, r, left, right, null_equals_null)
-            }
-            DataType::Int16 => {
-                equal_rows_elem!(Int16Array, l, r, left, right, null_equals_null)
-            }
-            DataType::Int32 => {
-                equal_rows_elem!(Int32Array, l, r, left, right, null_equals_null)
-            }
-            DataType::Int64 => {
-                equal_rows_elem!(Int64Array, l, r, left, right, null_equals_null)
-            }
-            DataType::UInt8 => {
-                equal_rows_elem!(UInt8Array, l, r, left, right, null_equals_null)
-            }
-            DataType::UInt16 => {
-                equal_rows_elem!(UInt16Array, l, r, left, right, null_equals_null)
-            }
-            DataType::UInt32 => {
-                equal_rows_elem!(UInt32Array, l, r, left, right, null_equals_null)
-            }
-            DataType::UInt64 => {
-                equal_rows_elem!(UInt64Array, l, r, left, right, null_equals_null)
-            }
-            DataType::Float32 => {
-                equal_rows_elem!(Float32Array, l, r, left, right, null_equals_null)
-            }
-            DataType::Float64 => {
-                equal_rows_elem!(Float64Array, l, r, left, right, null_equals_null)
-            }
-            DataType::Timestamp(time_unit, None) => match time_unit {
-                TimeUnit::Second => {
-                    equal_rows_elem!(
-                        TimestampSecondArray,
-                        l,
-                        r,
-                        left,
-                        right,
-                        null_equals_null
-                    )
-                }
-                TimeUnit::Millisecond => {
-                    equal_rows_elem!(
-                        TimestampMillisecondArray,
-                        l,
-                        r,
-                        left,
-                        right,
-                        null_equals_null
-                    )
-                }
-                TimeUnit::Microsecond => {
-                    equal_rows_elem!(
-                        TimestampMicrosecondArray,
-                        l,
-                        r,
-                        left,
-                        right,
-                        null_equals_null
-                    )
-                }
-                TimeUnit::Nanosecond => {
-                    equal_rows_elem!(
-                        TimestampNanosecondArray,
-                        l,
-                        r,
-                        left,
-                        right,
-                        null_equals_null
-                    )
-                }
-            },
-            DataType::Utf8 => {
-                equal_rows_elem!(StringArray, l, r, left, right, null_equals_null)
-            }
-            DataType::LargeUtf8 => {
-                equal_rows_elem!(LargeStringArray, l, r, left, right, null_equals_null)
-            }
-            _ => {
-                // This is internal because we should have caught this before.
-                err = Some(Err(DataFusionError::Internal(
-                    "Unsupported data type in hasher".to_string(),
-                )));
-                false
-            }
-        });
-
-    err.unwrap_or(Ok(res))
->>>>>>> 7b95dcb3
 }
 
 
@@ -1353,14 +1190,14 @@
 struct JoinData{
     /// Input schema
     schema: Arc<Schema>,
+    /// columns from the left used to compute the hash
+    on_left: Vec<Column>,
     /// columns from the right used to compute the hash
     on_right: Vec<Column>,
     /// type of the join
     join_type: JoinType,
     /// information from the left
-    left_data: JoinLeftData,
-    /// data for the join columns from the left side of the join
-    left_join_values: Vec<Arc<dyn Array>>,
+    left_join_values: Option<Vec<Arc<dyn Array>>>,
     /// Random state used for hashing initialization
     random_state: RandomState,
     /// Information of index and left / right placement of columns
@@ -1373,15 +1210,14 @@
 
 
 impl JoinData{
-    fn try_new(schema: Arc<Schema>, on_left: Vec<Column>, on_right: Vec<Column>, join_type: JoinType, left_data: JoinLeftData,random_state: RandomState,column_indices: Vec<ColumnIndex>,null_equals_null: bool)->Result<Self>{
-        let left_join_values = Self::left_join_values(&on_left, &left_data)?;
+    fn try_new(schema: Arc<Schema>, on_left: Vec<Column>, on_right: Vec<Column>, join_type: JoinType, random_state: RandomState,column_indices: Vec<ColumnIndex>,null_equals_null: bool)->Result<Self>{
         Ok(
             Self{
                 schema,
+                on_left,
                 on_right,
                 join_type,
-                left_data,
-                left_join_values,
+                left_join_values: None,
                 random_state,
                 column_indices,
                 null_equals_null,
@@ -1408,32 +1244,40 @@
     }
 }
 
-fn build_batch_new<const N: usize>(right: &RecordBatch, join_data: &JoinData, buffers: &mut HashJoinBuffers<N>)->ArrowResult<(RecordBatch, UInt64Array)>{
+fn build_batch_new<const N: usize>(right: &RecordBatch,left_data:&(JoinHashMap, RecordBatch), join_data: &mut JoinData, buffers: &mut HashJoinBuffers<N>)->ArrowResult<(RecordBatch, UInt64Array)>{
     let keys_values = join_data.keys_values(right)?;
+    let left_join_values = if join_data.left_join_values.is_none(){
+        join_data.left_join_values = Some(JoinData::left_join_values(&join_data.on_left, left_data)?);
+        join_data.left_join_values.as_ref().unwrap()
+    }else{
+        join_data.left_join_values.as_ref().unwrap()
+    };
+
     let (left_indices, right_indices) = match join_data.join_type{
         JoinType::Left |
-        JoinType::Inner => build_join_indexes_inner_or_left(&join_data.left_join_values, &join_data.left_data.0, &keys_values, &join_data.random_state, buffers, join_data.null_equals_null)?,
+        JoinType::Inner => build_join_indexes_inner_or_left(&left_join_values, &left_data.0, &keys_values, &join_data.random_state, buffers, join_data.null_equals_null)?,
         JoinType::Right |
-        JoinType::Full => build_join_indexes_full_or_right(&join_data.left_join_values, &join_data.left_data.0, &keys_values, &join_data.random_state, buffers, join_data.null_equals_null)?,
+        JoinType::Full => build_join_indexes_full_or_right(&left_join_values, &left_data.0, &keys_values, &join_data.random_state, buffers, join_data.null_equals_null)?,
         JoinType::Semi| 
         JoinType::Anti =>{
-            let left_indices = build_join_indexes_semi_or_anti(&join_data.left_join_values, &join_data.left_data.0, &keys_values, &join_data.random_state, buffers, join_data.null_equals_null)?;
+            let left_indices = build_join_indexes_semi_or_anti(&left_join_values, &left_data.0, &keys_values, &join_data.random_state, buffers, join_data.null_equals_null)?;
             return Ok((RecordBatch::new_empty(join_data.schema.clone()), left_indices));
         } 
     };
     //println!("Left: \n{}", arrow::util::pretty::pretty_format_batches(&[join_data.left_data.1.clone()]).unwrap());
     //println!("Right: \n{}", arrow::util::pretty::pretty_format_batches(&[right.clone()]).unwrap());
-    build_batch_from_indices(join_data, right, left_indices, right_indices)
+    build_batch_from_indices(join_data, left_data, right, left_indices, right_indices)
 }
 
 
 impl HashJoinStream{
-    fn build_batch(&mut self, right: &RecordBatch)->ArrowResult<(RecordBatch, UInt64Array)>{
-        let join_data = &self.join_data;
+    fn build_batch(&mut self, right: &RecordBatch, left_data: &(JoinHashMap, RecordBatch))->ArrowResult<(RecordBatch, UInt64Array)>{
+        let join_data = &mut self.join_data;
         let buffers = &mut self.join_buffers;
-        build_batch_new(right, join_data, buffers)
-    }
-}
+        build_batch_new(right, left_data, join_data, buffers)
+    }
+}
+
 
 impl HashJoinStream {
     /// Separate implementation function that unpins the [`HashJoinStream`] so
@@ -1449,7 +1293,7 @@
 
         let visited_left_side = self.visited_left_side.get_or_insert_with(|| {
             let num_rows = left_data.1.num_rows();
-            match self.join_type {
+            match self.join_data.join_type {
                 JoinType::Left | JoinType::Full | JoinType::Semi | JoinType::Anti => {
                     let mut buffer = BooleanBufferBuilder::new(num_rows);
 
@@ -1462,97 +1306,76 @@
         });
 
         self.right
-            .poll_next_unpin(cx)
-            .map(|maybe_batch| match maybe_batch {
-                Some(Ok(batch)) => {
-<<<<<<< HEAD
-                    let start = self.join_metrics.join_time.clone();
-                    let timer = start.timer();
-                    let result = self.build_batch(&batch);
-                    
-=======
-                    let timer = self.join_metrics.join_time.timer();
-                    let result = build_batch(
-                        &batch,
-                        left_data,
-                        &self.on_left,
-                        &self.on_right,
-                        self.join_type,
-                        &self.schema,
-                        &self.column_indices,
-                        &self.random_state,
-                        &self.null_equals_null,
-                    );
->>>>>>> 7b95dcb3
-                    self.join_metrics.input_batches.add(1);
-                    self.join_metrics.input_rows.add(batch.num_rows());
-                    if let Ok((ref batch, ref left_side)) = result {
-                        timer.done();
-                        self.join_metrics.output_batches.add(1);
-                        self.join_metrics.output_rows.add(batch.num_rows());
-
-                        match self.join_data.join_type {
-                            JoinType::Left
-                            | JoinType::Full
-                            | JoinType::Semi
-                            | JoinType::Anti => {
-                                left_side.iter().flatten().for_each(|x| {
-                                    visited_left_side.set_bit(x as usize, true);
-                                });
-                            }
-                            JoinType::Inner | JoinType::Right => {}
-                        }
-                    }
-                    Some(result.map(|x| x.0))
-                }
-                other => {
-                    let timer = self.join_metrics.join_time.timer();
-                    // For the left join, produce rows for unmatched rows
+        .poll_next_unpin(cx)
+        .map(|maybe_batch| match maybe_batch {
+            Some(Ok(batch)) => {
+                let timer = self.join_metrics.join_time.timer();
+                let join_data = &mut self.join_data;
+                let buffers = &mut self.join_buffers;
+                
+                let result = build_batch_new(&batch, left_data, join_data, buffers);
+                
+                self.join_metrics.input_batches.add(1);
+                self.join_metrics.input_rows.add(batch.num_rows());
+                if let Ok((ref batch, ref left_side)) = result {
+                    timer.done();
+                    self.join_metrics.output_batches.add(1);
+                    self.join_metrics.output_rows.add(batch.num_rows());
+
                     match self.join_data.join_type {
                         JoinType::Left
                         | JoinType::Full
                         | JoinType::Semi
-                        | JoinType::Anti
-                            if !self.is_exhausted =>
-                        {
-                            let result = produce_from_matched(
-<<<<<<< HEAD
-                                &self.visited_left_side,
-                                &self.join_data.schema,
-                                &self.join_data.column_indices,
-                                &self.join_data.left_data,
-                                self.join_data.join_type != JoinType::Semi,
-=======
-                                visited_left_side,
-                                &self.schema,
-                                &self.column_indices,
-                                left_data,
-                                self.join_type != JoinType::Semi,
->>>>>>> 7b95dcb3
-                            );
+                        | JoinType::Anti => {
+                            left_side.iter().flatten().for_each(|x| {
+                                visited_left_side.set_bit(x as usize, true);
+                            });
+                        }
+                        JoinType::Inner | JoinType::Right => {}
+                    }
+                }
+                Some(result.map(|x| x.0))
+            }
+            other => {
+                let timer = self.join_metrics.join_time.timer();
+                // For the left join, produce rows for unmatched rows
+                match self.join_data.join_type {
+                    JoinType::Left
+                    | JoinType::Full
+                    | JoinType::Semi
+                    | JoinType::Anti
+                        if !self.is_exhausted =>
+                    {
+                        let result = produce_from_matched(
+                            visited_left_side,
+                            &self.join_data.schema,
+                            &self.join_data.column_indices,
+                            left_data,
+                            self.join_data.join_type != JoinType::Semi,
+                        );
+                        if let Ok(ref batch) = result {
+                            self.join_metrics.input_batches.add(1);
+                            self.join_metrics.input_rows.add(batch.num_rows());
                             if let Ok(ref batch) = result {
-                                self.join_metrics.input_batches.add(1);
-                                self.join_metrics.input_rows.add(batch.num_rows());
-                                if let Ok(ref batch) = result {
-                                    self.join_metrics.output_batches.add(1);
-                                    self.join_metrics.output_rows.add(batch.num_rows());
-                                }
+                                self.join_metrics.output_batches.add(1);
+                                self.join_metrics.output_rows.add(batch.num_rows());
                             }
-                            timer.done();
-                            self.is_exhausted = true;
-                            return Some(result);
                         }
-                        JoinType::Left
-                        | JoinType::Full
-                        | JoinType::Semi
-                        | JoinType::Anti
-                        | JoinType::Inner
-                        | JoinType::Right => {}
+                        timer.done();
+                        self.is_exhausted = true;
+                        return Some(result);
                     }
-
-                    other
+                    JoinType::Left
+                    | JoinType::Full
+                    | JoinType::Semi
+                    | JoinType::Anti
+                    | JoinType::Inner
+                    | JoinType::Right => {}
                 }
-            })
+
+                other
+            }
+        })
             
     }
 }
@@ -2459,9 +2282,10 @@
             ("b", &vec![0, 0]),
             ("c", &vec![30, 40]),
         );
-
-<<<<<<< HEAD
-        let left_data = JoinLeftData::new((JoinHashMap(hashmap_left), left));
+         
+        let left_data = (JoinHashMap(hashmap_left), left);
+        
+
         const N: usize = 100;
         let mut buffers = Box::new(HashJoinBuffers::<N>{
             hash_buffer: [0; N],
@@ -2482,18 +2306,6 @@
         let keys_values  = JoinData::right_values(&on_right, &right)?;
         let (l,r) = build_join_indexes_inner_or_left(&left_join_values,&left_data.0, &keys_values, &random_state, &mut buffers, false)?;
         
-=======
-        let left_data = (JoinHashMap(hashmap_left), left);
-        let (l, r) = build_join_indexes(
-            &left_data,
-            &right,
-            JoinType::Inner,
-            &[Column::new("a", 0)],
-            &[Column::new("a", 0)],
-            &random_state,
-            &false,
-        )?;
->>>>>>> 7b95dcb3
 
         let mut left_ids = UInt64Builder::new(0);
         left_ids.append_value(0)?;
