# Licensed to the Apache Software Foundation (ASF) under one
# or more contributor license agreements.  See the NOTICE file
# distributed with this work for additional information
# regarding copyright ownership.  The ASF licenses this file
# to you under the Apache License, Version 2.0 (the
# "License"); you may not use this file except in compliance
# with the License.  You may obtain a copy of the License at
#
#   http://www.apache.org/licenses/LICENSE-2.0
#
# Unless required by applicable law or agreed to in writing,
# software distributed under the License is distributed on an
# "AS IS" BASIS, WITHOUT WARRANTIES OR CONDITIONS OF ANY
# KIND, either express or implied.  See the License for the
# specific language governing permissions and limitations
# under the License.

[workspace]
members = [
    "datafusion/common",
    "datafusion/core",
    "datafusion/data-access",
    "datafusion/expr",
    "datafusion/jit",
    "datafusion/physical-expr",
    "datafusion/proto",
    "datafusion/row",
    "datafusion-examples",
    "benchmarks",
    "ballista/rust/client",
    "ballista/rust/core",
    "ballista/rust/executor",
    "ballista/rust/scheduler",
    "ballista-examples",
]
exclude = ["ballista-cli", "datafusion-cli"]

[profile.release]
codegen-units = 1
<<<<<<< HEAD
lto ="thin"
=======
lto = true
>>>>>>> 7b95dcb3
<|MERGE_RESOLUTION|>--- conflicted
+++ resolved
@@ -37,8 +37,4 @@
 
 [profile.release]
 codegen-units = 1
-<<<<<<< HEAD
-lto ="thin"
-=======
-lto = true
->>>>>>> 7b95dcb3
+lto ="thin"