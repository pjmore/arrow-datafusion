--- conflicted
+++ resolved
@@ -29,13 +29,6 @@
     "tokomak"
 ]
 
-<<<<<<< HEAD
-exclude = ["python"]
-
-
-
-=======
->>>>>>> 6f7b2d25
 [profile.release]
 lto = true
 codegen-units = 1